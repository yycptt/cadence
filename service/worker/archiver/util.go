--- conflicted
+++ resolved
@@ -127,7 +127,6 @@
 	return nil
 }
 
-<<<<<<< HEAD
 func getUploadHistoryActivityResponse(progress uploadProgress, errReason string, rootErr error) (uploadResult, error) {
 	if rootErr == nil || rootErr == errContextTimeout {
 		return uploadResult{}, rootErr
@@ -143,7 +142,8 @@
 			ErrorDetails:  rootErr.Error(),
 		}, nil
 	}
-=======
+}
+
 func errorDetails(err error) string {
 	var details string
 	if _, ok := err.(*cadence.CustomError); !ok {
@@ -151,5 +151,4 @@
 	}
 	err.(*cadence.CustomError).Details(&details)
 	return details
->>>>>>> d6fc5874
 }