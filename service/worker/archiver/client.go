--- conflicted
+++ resolved
@@ -81,11 +81,8 @@
 )
 
 const (
-<<<<<<< HEAD
 	signalTimeout = 300 * time.Millisecond
 
-=======
->>>>>>> 3df735ab
 	tooManyRequestsErrMsg = "too many requests to archival workflow"
 )
 
@@ -157,7 +154,7 @@
 		return err
 	}
 
-	return historyArchiver.Archive(ctx, request.ArchiveRequest.URI, &carchiver.ArchiveHistoryRequest{
+	return historyArchiver.Archive(ctx, URI, &carchiver.ArchiveHistoryRequest{
 		ShardID:              request.ArchiveRequest.ShardID,
 		DomainID:             request.ArchiveRequest.DomainID,
 		DomainName:           request.ArchiveRequest.DomainName,
@@ -167,12 +164,7 @@
 		BranchToken:          request.ArchiveRequest.BranchToken,
 		NextEventID:          request.ArchiveRequest.NextEventID,
 		CloseFailoverVersion: request.ArchiveRequest.CloseFailoverVersion,
-<<<<<<< HEAD
 	})
-=======
-	}
-	return historyArchiver.Archive(ctx, URI, req)
->>>>>>> 3df735ab
 }
 
 func (c *client) sendArchiveSignal(ctx context.Context, request *ArchiveRequest, taggedLogger log.Logger) error {
