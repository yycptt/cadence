--- conflicted
+++ resolved
@@ -27,12 +27,8 @@
 	"math/rand"
 
 	"github.com/uber/cadence/common"
-<<<<<<< HEAD
 	carchiver "github.com/uber/cadence/common/archiver"
 	"github.com/uber/cadence/common/archiver/provider"
-	"github.com/uber/cadence/common/clock"
-=======
->>>>>>> f8a0824e
 	"github.com/uber/cadence/common/log"
 	"github.com/uber/cadence/common/log/tag"
 	"github.com/uber/cadence/common/metrics"
@@ -70,20 +66,12 @@
 	}
 
 	client struct {
-<<<<<<< HEAD
 		metricsClient    metrics.Client
 		logger           log.Logger
 		cadenceClient    cclient.Client
 		numWorkflows     dynamicconfig.IntPropertyFn
-		rateLimiter      tokenbucket.TokenBucket
+		rateLimiter      quotas.Limiter
 		archiverProvider provider.ArchiverProvider
-=======
-		metricsClient metrics.Client
-		logger        log.Logger
-		cadenceClient cclient.Client
-		numWorkflows  dynamicconfig.IntPropertyFn
-		rateLimiter   quotas.Limiter
->>>>>>> f8a0824e
 	}
 )
 
@@ -101,24 +89,16 @@
 	archiverProvider provider.ArchiverProvider,
 ) Client {
 	return &client{
-<<<<<<< HEAD
 		metricsClient:    metricsClient,
 		logger:           logger,
 		cadenceClient:    cclient.NewClient(publicClient, common.SystemLocalDomainName, &cclient.Options{}),
 		numWorkflows:     numWorkflows,
-		rateLimiter:      tokenbucket.NewDynamicTokenBucket(requestRPS, clock.NewRealTimeSource()),
-		archiverProvider: archiverProvider,
-=======
-		metricsClient: metricsClient,
-		logger:        logger,
-		cadenceClient: cclient.NewClient(publicClient, common.SystemLocalDomainName, &cclient.Options{}),
-		numWorkflows:  numWorkflows,
 		rateLimiter: quotas.NewDynamicRateLimiter(
 			func() float64 {
 				return float64(requestRPS())
 			},
 		),
->>>>>>> f8a0824e
+		archiverProvider: archiverProvider,
 	}
 }
 
@@ -126,7 +106,6 @@
 func (c *client) Archive(ctx context.Context, request *ClientRequest) error {
 	c.metricsClient.IncCounter(metrics.ArchiverClientScope, metrics.CadenceRequests)
 
-<<<<<<< HEAD
 	taggedLogger := tagLoggerWithRequest(c.logger, *request.ArchiveRequest).WithTags(
 		tag.ArchivalCallerServiceName(request.CallerService),
 		tag.ArchivalArchiveInline(request.ArchiveInline),
@@ -174,10 +153,7 @@
 }
 
 func (c *client) sendArchiveSignal(ctx context.Context, request *ArchiveRequest, taggedLogger log.Logger) error {
-	if ok, _ := c.rateLimiter.TryConsume(1); !ok {
-=======
 	if ok := c.rateLimiter.Allow(); !ok {
->>>>>>> f8a0824e
 		c.logger.Error(tooManyRequestsErrMsg)
 		c.metricsClient.IncCounter(metrics.ArchiverClientScope, metrics.CadenceErrServiceBusyCounter)
 		return errors.New(tooManyRequestsErrMsg)
