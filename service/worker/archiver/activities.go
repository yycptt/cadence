// Copyright (c) 2017 Uber Technologies, Inc.
//
// Permission is hereby granted, free of charge, to any person obtaining a copy
// of this software and associated documentation files (the "Software"), to deal
// in the Software without restriction, including without limitation the rights
// to use, copy, modify, merge, publish, distribute, sublicense, and/or sell
// copies of the Software, and to permit persons to whom the Software is
// furnished to do so, subject to the following conditions:
//
// The above copyright notice and this permission notice shall be included in
// all copies or substantial portions of the Software.
//
// THE SOFTWARE IS PROVIDED "AS IS", WITHOUT WARRANTY OF ANY KIND, EXPRESS OR
// IMPLIED, INCLUDING BUT NOT LIMITED TO THE WARRANTIES OF MERCHANTABILITY,
// FITNESS FOR A PARTICULAR PURPOSE AND NONINFRINGEMENT. IN NO EVENT SHALL THE
// AUTHORS OR COPYRIGHT HOLDERS BE LIABLE FOR ANY CLAIM, DAMAGES OR OTHER
// LIABILITY, WHETHER IN AN ACTION OF CONTRACT, TORT OR OTHERWISE, ARISING FROM,
// OUT OF OR IN CONNECTION WITH THE SOFTWARE OR THE USE OR OTHER DEALINGS IN
// THE SOFTWARE.

package archiver

import (
	"context"
	"errors"
	"time"

	"github.com/uber/cadence/.gen/go/shared"
	"github.com/uber/cadence/common"
	"github.com/uber/cadence/common/backoff"
	"github.com/uber/cadence/common/blobstore"
	"github.com/uber/cadence/common/blobstore/blob"
	"github.com/uber/cadence/common/cache"
	"github.com/uber/cadence/common/cluster"
	"github.com/uber/cadence/common/log/tag"
	"github.com/uber/cadence/common/metrics"
	"github.com/uber/cadence/common/persistence"
	"go.uber.org/cadence"
	"go.uber.org/cadence/activity"
)

type (
	uploadProgress struct {
		UploadedBlobs   []string
		IteratorState   []byte
		BlobPageToken   int
		HandledLastBlob bool
	}

	uploadResult struct {
		UploadedBlobs []string
		ErrorReason   string
		ErrorDetails  string
	}
)

const (
	uploadHistoryActivityFnName = "uploadHistoryActivity"
	deleteBlobActivityFnName    = "deleteBlobActivity"
	deleteHistoryActivityFnName = "deleteHistoryActivity"
	blobstoreTimeout            = 30 * time.Second

	errInvalidRequest = "archival request is invalid"
	errGetDomainByID  = "could not get domain cache entry"
	errConstructKey   = "could not construct blob key"
	errGetTags        = "could not get blob tags"
	errUploadBlob     = "could not upload blob"
	errReadBlob       = "could not read blob"
	errEmptyBucket    = "domain is enabled for archival but bucket is not set"
	errConstructBlob  = "failed to construct blob"
	errDownloadBlob   = "could not download existing blob"
	errDeleteBlob     = "could not delete existing blob"

	errDeleteHistoryV1 = "failed to delete history from events_v1"
	errDeleteHistoryV2 = "failed to delete history from events_v2"

	errHistoryMutated = "history was mutated during uploading"
)

var (
	uploadHistoryActivityNonRetryableErrors = []string{errGetDomainByID, errConstructKey, errGetTags, errUploadBlob, errReadBlob, errEmptyBucket, errConstructBlob, errDownloadBlob, errHistoryMutated}
	deleteBlobActivityNonRetryableErrors    = []string{errConstructKey, errGetTags, errUploadBlob, errEmptyBucket, errDeleteBlob}
	deleteHistoryActivityNonRetryableErrors = []string{errDeleteHistoryV1, errDeleteHistoryV2}
	errContextTimeout                       = errors.New("activity aborted because context timed out")
)

const (
	uploadErrorMsg = "Archival upload attempt is giving up, possibly could retry."
	uploadSkipMsg  = "Archival upload request is being skipped, will not retry."
)

// uploadHistoryActivity is used to upload a workflow execution history to blobstore.
// method will retry all retryable operations until context expires.
// archival will be skipped and no error will be returned if cluster or domain is not figured for archival.
// method will always return either: nil, errContextTimeout or an error from uploadHistoryActivityNonRetryableErrors.
func uploadHistoryActivity(ctx context.Context, request ArchiveRequest) (result uploadResult, err error) {
	container := ctx.Value(bootstrapContainerKey).(*BootstrapContainer)
	scope := container.MetricsClient.Scope(metrics.ArchiverUploadHistoryActivityScope, metrics.DomainTag(request.DomainName))
	sw := scope.StartTimer(metrics.CadenceLatency)
	defer func() {
		sw.Stop()
		if err != nil {
			if err == errContextTimeout {
				scope.IncCounter(metrics.CadenceErrContextTimeoutCounter)
			} else {
				scope.IncCounter(metrics.ArchiverNonRetryableErrorCount)
			}
		}
	}()
<<<<<<< HEAD
	logger := tagLoggerWithRequest(container.Logger, request).WithTags(tag.Attempt(activity.GetInfo(ctx).Attempt))

	var progress uploadProgress
	if activity.HasHeartbeatDetails(ctx) {
		if err := activity.GetHeartbeatDetails(ctx, &progress); err != nil {
			logger.Info("failed to get previous progress, start from beginning")
			progress = uploadProgress{
				UploadedBlobs:   nil,
				IteratorState:   nil,
				HandledLastBlob: false,
				BlobPageToken:   common.FirstBlobPageToken,
			}
		} else {
			progress.BlobPageToken++
		}
	}

=======

	logger := tagLoggerWithRequest(tagLoggerWithActivityInfo(container.Logger, activity.GetInfo(ctx)), request)
>>>>>>> d6fc5874
	domainCache := container.DomainCache
	clusterMetadata := container.ClusterMetadata
	domainCacheEntry, err := getDomainByID(ctx, domainCache, request.DomainID)
	if err != nil {
<<<<<<< HEAD
		logger.Error(uploadErrorMsg, tag.UploadFailReason("could not get domain cache entry"))
		return getUploadHistoryActivityResponse(progress, errGetDomainByID, err)
=======
		logger.Error(uploadErrorMsg, tag.ArchivalUploadFailReason(errorDetails(err)), tag.Error(err))
		return err
>>>>>>> d6fc5874
	}
	if clusterMetadata.ArchivalConfig().GetArchivalStatus() != cluster.ArchivalEnabled {
		logger.Error(uploadSkipMsg, tag.ArchivalUploadFailReason("cluster is not enabled for archival"))
		scope.IncCounter(metrics.ArchiverSkipUploadCount)
		return getUploadHistoryActivityResponse(progress, "", nil)
	}
	if domainCacheEntry.GetConfig().ArchivalStatus != shared.ArchivalStatusEnabled {
		logger.Error(uploadSkipMsg, tag.ArchivalUploadFailReason("domain is not enabled for archival"))
		scope.IncCounter(metrics.ArchiverSkipUploadCount)
		return getUploadHistoryActivityResponse(progress, "", nil)
	}
	if err := validateArchivalRequest(&request); err != nil {
<<<<<<< HEAD
		logger.Error(uploadErrorMsg, tag.UploadFailReason(err.Error()))
		return getUploadHistoryActivityResponse(progress, errInvalidRequest, err)
=======
		logger.Error(uploadErrorMsg, tag.ArchivalUploadFailReason(err.Error()))
		return err
>>>>>>> d6fc5874
	}

	domainName := domainCacheEntry.GetInfo().Name
	clusterName := container.ClusterMetadata.GetCurrentClusterName()
	historyBlobIterator, err := NewHistoryBlobIterator(request, container, domainName, clusterName, progress.IteratorState)
	if err != nil {
		logger.Error("failed to decode history blob iterator state, start from beginning", tag.Error(err))
	}
	historyBlobReader := container.HistoryBlobReader
	if historyBlobReader == nil { // only will be set by testing code
		historyBlobReader = NewHistoryBlobReader(historyBlobIterator)
	}
	blobstoreClient := container.Blobstore

<<<<<<< HEAD
	handledLastBlob := progress.HandledLastBlob
	for pageToken := progress.BlobPageToken; !handledLastBlob; pageToken++ {
		key, err := NewHistoryBlobKey(request.DomainID, request.WorkflowID, request.RunID, request.CloseFailoverVersion, pageToken)
		if err != nil {
			logger.Error(uploadErrorMsg, tag.UploadFailReason("could not construct blob key"))
			return getUploadHistoryActivityResponse(progress, errConstructKey, err)
=======
	var handledLastBlob bool
	var totalUploadSize int64

	runBlobIntegrityCheck := shouldRun(container.Config.BlobIntegrityCheckProbability())
	var uploadedHistoryEventHashes []uint64
	for pageToken := common.FirstBlobPageToken; !handledLastBlob; pageToken++ {
		key, err := NewHistoryBlobKey(request.DomainID, request.WorkflowID, request.RunID, request.CloseFailoverVersion, pageToken)
		if err != nil {
			logger.Error(uploadErrorMsg, tag.ArchivalUploadFailReason("could not construct blob key"))
			return cadence.NewCustomError(errConstructKey, err.Error())
>>>>>>> d6fc5874
		}

		tags, err := getTags(ctx, blobstoreClient, request.BucketName, key)
		if err != nil && err != blobstore.ErrBlobNotExists {
<<<<<<< HEAD
			logger.Error(uploadErrorMsg, tag.UploadFailReason("could not get blob tags"), tag.ArchivalBlobKey(key.String()))
			return getUploadHistoryActivityResponse(progress, errGetTags, err)
=======
			logger.Error(uploadErrorMsg, tag.ArchivalUploadFailReason(errorDetails(err)), tag.ArchivalBlobKey(key.String()), tag.Error(err))
			return err
>>>>>>> d6fc5874
		}

		runConstTest := false
		blobAlreadyExists := err == nil
		if blobAlreadyExists {
			handledLastBlob = IsLast(tags)
			// this is a sampling based sanity check used to ensure deterministic blob construction
			// is operating as expected, the correctness of archival depends on this deterministic construction
			runConstTest = shouldRun(container.Config.DeterministicConstructionCheckProbability())
			if !runConstTest {
				continue
			}
			scope.IncCounter(metrics.ArchiverRunningDeterministicConstructionCheckCount)
		}

		historyBlob, err := getBlob(ctx, historyBlobReader, pageToken)
		if err != nil {
<<<<<<< HEAD
			logger.Error(uploadErrorMsg, tag.UploadFailReason("could not get history blob from reader"))
			return getUploadHistoryActivityResponse(progress, errReadBlob, err)
=======
			logger.Error(uploadErrorMsg, tag.ArchivalUploadFailReason(errorDetails(err)), tag.Error(err))
			return err
>>>>>>> d6fc5874
		}
		if runBlobIntegrityCheck {
			for _, e := range historyBlob.Body.Events {
				uploadedHistoryEventHashes = append(uploadedHistoryEventHashes, hash(e.String()))
			}
		}

		if historyMutated(historyBlob, &request) {
			scope.IncCounter(metrics.ArchiverHistoryMutatedCount)
			logger.Error(uploadErrorMsg, tag.ArchivalUploadFailReason("history was mutated during archiving"))
			return cadence.NewCustomError(errHistoryMutated)
		}

		if runConstTest {
			// some tags are specific to the cluster and time a blob was uploaded from/when
			// this only updates those specific tags, all other parts of the blob are left unchanged
			modifyBlobForConstCheck(historyBlob, tags)
		}

		blob, reason, err := constructBlob(historyBlob, container.Config.EnableArchivalCompression(domainName))
		if err != nil {
<<<<<<< HEAD
			logger.Error(uploadErrorMsg, tag.UploadFailReason(reason), tag.ArchivalBlobKey(key.String()))
			return getUploadHistoryActivityResponse(progress, errConstructBlob, err)
=======
			logger.Error(uploadErrorMsg, tag.ArchivalUploadFailReason(reason), tag.ArchivalBlobKey(key.String()))
			return cadence.NewCustomError(errConstructBlob, err.Error())
>>>>>>> d6fc5874
		}
		currBlobSize := int64(len(blob.Body))
		scope.RecordTimer(metrics.ArchiverBlobSize, time.Duration(currBlobSize))
		totalUploadSize = totalUploadSize + currBlobSize
		if runConstTest {
			existingBlob, err := downloadBlob(ctx, blobstoreClient, request.BucketName, key)
			if err != nil {
				logger.Error("failed to download blob for deterministic construction verification", tag.ArchivalUploadFailReason(errorDetails(err)), tag.Error(err))
				scope.IncCounter(metrics.ArchiverCouldNotRunDeterministicConstructionCheckCount)
			} else if equal, reason := blob.EqualWithDetails(existingBlob); !equal {
				logger.Error("deterministic construction check failed",
					tag.ArchivalBlobKey(key.String()),
					tag.ArchivalDeterministicConstructionCheckFailReason(reason))
				scope.IncCounter(metrics.ArchiverDeterministicConstructionCheckFailedCount)

				nonDeterministicBlobKey, err := NewNonDeterministicBlobKey(key)
				if err != nil {
					logger.Error("failed to construct non-deterministic blob key", tag.Error(err))
				} else if err := uploadBlob(ctx, blobstoreClient, request.BucketName, nonDeterministicBlobKey, blob); err != nil {
					logger.Error("failed to upload non-deterministic blob", tag.ArchivalUploadFailReason(errorDetails(err)), tag.Error(err))
				} else {
					logger.Info("uploaded non-deterministic blob", tag.ArchivalBlobKey(key.String()), tag.ArchivalNonDeterministicBlobKey(nonDeterministicBlobKey.String()))
				}
			}
			continue
		}
		if err := uploadBlob(ctx, blobstoreClient, request.BucketName, key, blob); err != nil {
<<<<<<< HEAD
			logger.Error(uploadErrorMsg, tag.UploadFailReason("could not upload blob"), tag.ArchivalBlobKey(key.String()))
			progress.UploadedBlobs = progress.UploadedBlobs[:len(progress.UploadedBlobs)]
			return getUploadHistoryActivityResponse(progress, errUploadBlob, err)
=======
			logger.Error(uploadErrorMsg, tag.ArchivalUploadFailReason(errorDetails(err)), tag.ArchivalBlobKey(key.String()), tag.Error(err))
			return err
>>>>>>> d6fc5874
		}
		handledLastBlob = *historyBlob.Header.IsLast

		progress.UploadedBlobs = append(progress.UploadedBlobs, key.String())
		progress.BlobPageToken = pageToken
		progress.HandledLastBlob = handledLastBlob
		progress.IteratorState, err = historyBlobIterator.GetState()
		if err != nil {
			logger.Error("failed to get history blob iterator state", tag.Error(err))
		}
		activity.RecordHeartbeat(ctx, progress)
	}
	scope.RecordTimer(metrics.ArchiverTotalUploadSize, time.Duration(totalUploadSize))
	indexBlobKey, err := NewHistoryIndexBlobKey(request.DomainID, request.WorkflowID, request.RunID)
	if err != nil {
<<<<<<< HEAD
		logger.Error(uploadErrorMsg, tag.UploadFailReason("could not construct index blob key"))
		return getUploadHistoryActivityResponse(progress, errConstructKey, err)
	}
	existingVersions, err := getTags(ctx, blobstoreClient, request.BucketName, indexBlobKey)
	if err != nil && err != blobstore.ErrBlobNotExists {
		logger.Error(uploadErrorMsg, tag.UploadFailReason("could not get index blob tags"), tag.ArchivalBlobKey(indexBlobKey.String()))
		return getUploadHistoryActivityResponse(progress, errGetTags, err)
=======
		logger.Error(uploadErrorMsg, tag.ArchivalUploadFailReason("could not construct index blob key"))
		return cadence.NewCustomError(errConstructKey, err.Error())
	}
	existingVersions, err := getTags(ctx, blobstoreClient, request.BucketName, indexBlobKey)
	if err != nil && err != blobstore.ErrBlobNotExists {
		logger.Error(uploadErrorMsg, tag.ArchivalUploadFailReason(errorDetails(err)), tag.ArchivalBlobKey(indexBlobKey.String()), tag.Error(err))
		return err
>>>>>>> d6fc5874
	}
	indexBlobWithVersion := addVersion(request.CloseFailoverVersion, existingVersions)
	if indexBlobWithVersion == nil {
		return getUploadHistoryActivityResponse(progress, "", nil)
	}
	if err := uploadBlob(ctx, blobstoreClient, request.BucketName, indexBlobKey, indexBlobWithVersion); err != nil {
<<<<<<< HEAD
		logger.Error(uploadErrorMsg, tag.UploadFailReason("could not upload index blob"), tag.ArchivalBlobKey(indexBlobKey.String()))
		return getUploadHistoryActivityResponse(progress, errUploadBlob, err)
	}
	return getUploadHistoryActivityResponse(progress, "", nil)
=======
		logger.Error(uploadErrorMsg, tag.ArchivalUploadFailReason(errorDetails(err)), tag.ArchivalBlobKey(indexBlobKey.String()), tag.Error(err))
		return err
	}
	if runBlobIntegrityCheck {
		scope.IncCounter(metrics.ArchiverRunningBlobIntegrityCheckCount)
		blobDownloader := container.HistoryBlobDownloader
		if blobDownloader == nil {
			blobDownloader = NewHistoryBlobDownloader(blobstoreClient)
		}
		req := &DownloadBlobRequest{
			ArchivalBucket:       request.BucketName,
			DomainID:             request.DomainID,
			WorkflowID:           request.WorkflowID,
			RunID:                request.RunID,
			CloseFailoverVersion: common.Int64Ptr(request.CloseFailoverVersion),
		}
		var fetchedHistoryEventHashes []uint64
		for len(fetchedHistoryEventHashes) == 0 || len(req.NextPageToken) != 0 {
			resp, err := blobDownloader.DownloadBlob(ctx, req)
			if err != nil {
				scope.IncCounter(metrics.ArchiverCouldNotRunBlobIntegrityCheckCount)
				logger.Error("failed to access history for blob integrity check", tag.Error(err))
				return nil
			}
			for _, e := range resp.HistoryBlob.Body.Events {
				fetchedHistoryEventHashes = append(fetchedHistoryEventHashes, hash(e.String()))
			}
			req.NextPageToken = resp.NextPageToken
		}
		if !hashesEqual(fetchedHistoryEventHashes, uploadedHistoryEventHashes) {
			scope.IncCounter(metrics.ArchiverBlobIntegrityCheckFailedCount)
			logger.Error("uploaded history does not match fetched history")
		}
	}
	return nil
>>>>>>> d6fc5874
}

// deleteHistoryActivity deletes workflow execution history from persistence.
// method will retry all retryable operations until context expires.
// method will always return either: nil, contextTimeoutErr or an error from deleteHistoryActivityNonRetryableErrors.
func deleteHistoryActivity(ctx context.Context, request ArchiveRequest) (err error) {
	container := ctx.Value(bootstrapContainerKey).(*BootstrapContainer)
	scope := container.MetricsClient.Scope(metrics.ArchiverDeleteHistoryActivityScope, metrics.DomainTag(request.DomainName))
	sw := scope.StartTimer(metrics.CadenceLatency)
	defer func() {
		sw.Stop()
		if err != nil {
			if err == errContextTimeout {
				scope.IncCounter(metrics.CadenceErrContextTimeoutCounter)
			} else {
				scope.IncCounter(metrics.ArchiverNonRetryableErrorCount)
			}
		}
	}()
	logger := tagLoggerWithRequest(tagLoggerWithActivityInfo(container.Logger, activity.GetInfo(ctx)), request)
	if request.EventStoreVersion == persistence.EventStoreVersionV2 {
		if err := deleteHistoryV2(ctx, container, request); err != nil {
			logger.Error("failed to delete history from events v2", tag.ArchivalDeleteHistoryFailReason(errorDetails(err)), tag.Error(err))
			return err
		}
		return nil
	}
	if err := deleteHistoryV1(ctx, container, request); err != nil {
		logger.Error("failed to delete history from events v1", tag.ArchivalDeleteHistoryFailReason(errorDetails(err)), tag.Error(err))
		return err
	}
	return nil
}

// deleteBlobActivity deletes uploaded history blobs from blob store.
// method will retry all retryable operations until context expires.
// method will always return either: nil, contextTimeoutErr or an error from deleteBlobActivityNonRetryableErrors.
// TODO: after heartbeating during uploadHistoryActivity is implemented, this activity should take
// a list of uploaded blob keys as input.
func deleteBlobActivity(ctx context.Context, request ArchiveRequest, uploadedBlobs []string) (err error) {
	container := ctx.Value(bootstrapContainerKey).(*BootstrapContainer)
	scope := container.MetricsClient.Scope(metrics.ArchiverDeleteBlobActivityScope, metrics.DomainTag(request.DomainName))
	sw := scope.StartTimer(metrics.CadenceLatency)
	defer func() {
		sw.Stop()
		if err != nil {
			if err == errContextTimeout {
				scope.IncCounter(metrics.CadenceErrContextTimeoutCounter)
			} else {
				scope.IncCounter(metrics.ArchiverNonRetryableErrorCount)
			}
		}
	}()
	logger := tagLoggerWithRequest(tagLoggerWithActivityInfo(container.Logger, activity.GetInfo(ctx)), request)
	blobstoreClient := container.Blobstore

	if err := validateArchivalRequest(&request); err != nil {
		logger.Error(errEmptyBucket)
		return err
	}

	// delete index blob
	indexBlobKey, err := NewHistoryIndexBlobKey(request.DomainID, request.WorkflowID, request.RunID)
	if err != nil {
		logger.Error("could not construct index blob key", tag.Error(err))
		return cadence.NewCustomError(errConstructKey, err.Error())
	}
	existingVersions, err := getTags(ctx, blobstoreClient, request.BucketName, indexBlobKey)
	if err != nil && err != blobstore.ErrBlobNotExists {
		logger.Error("could not get index blob tags", tag.ArchivalBlobKey(indexBlobKey.String()), tag.ArchivalDeleteHistoryFailReason(errorDetails(err)), tag.Error(err))
		return err
	}
	if err != blobstore.ErrBlobNotExists {
		if indexBlobWithoutVersion := deleteVersion(request.CloseFailoverVersion, existingVersions); indexBlobWithoutVersion != nil {
			// We changed the existing versions, either upload the new blob or delete the exising one
			if len(indexBlobWithoutVersion.Tags) == 0 {
				// We removed the last version in the tag, delete the whole index blob.
				if _, err := deleteBlob(ctx, blobstoreClient, request.BucketName, indexBlobKey); err != nil {
					logger.Error("failed to delete index blob", tag.ArchivalBlobKey(indexBlobKey.String()), tag.ArchivalDeleteHistoryFailReason(errorDetails(err)), tag.Error(err))
					return err
				}
			} else {
				if err := uploadBlob(ctx, blobstoreClient, request.BucketName, indexBlobKey, indexBlobWithoutVersion); err != nil {
					logger.Error("could not upload index blob", tag.ArchivalBlobKey(indexBlobKey.String()), tag.ArchivalDeleteHistoryFailReason(errorDetails(err)), tag.Error(err))
					return err
				}
			}
		}
	}

	startIdx := 0
	if activity.HasHeartbeatDetails(ctx) {
		var prevIdx int
		if err := activity.GetHeartbeatDetails(ctx, &prevIdx); err == nil {
			startIdx = prevIdx + 1
		}
	}

	for idx, keyString := range uploadedBlobs[startIdx:] {
		key, err := blob.NewKeyFromString(keyString)
		if err != nil {
			// this should not happen
			logger.Error("could not constrcut blob key from string, skip to next one", tag.ArchivalBlobKey(keyString))
			continue
		}

		_, err = deleteBlob(ctx, blobstoreClient, request.BucketName, key)
		if err != nil {
<<<<<<< HEAD
			logger.Error("failed to delete blob, skip to next one", tag.ArchivalBlobKey(keyString), tag.Error(err))
			continue
=======
			logger.Error("failed to delete blob", tag.ArchivalBlobKey(key.String()), tag.ArchivalDeleteHistoryFailReason(errorDetails(err)), tag.Error(err))
			return err
		}
		if !deleted && pageToken != startPageToken {
			// Blob does not exist. This means we have deleted all uploaded blobs.
			// Note we should not break if the first page does not exist as it's possible that a blob has been deleted,
			// but the worker restarts before heartbeat is recorded.
			break
>>>>>>> d6fc5874
		}

		activity.RecordHeartbeat(ctx, idx)
	}
	return nil
}

func getBlob(ctx context.Context, historyBlobReader HistoryBlobReader, blobPage int) (*HistoryBlob, error) {
	blob, err := historyBlobReader.GetBlob(blobPage)
	op := func() error {
		blob, err = historyBlobReader.GetBlob(blobPage)
		return err
	}
	for err != nil {
		if !common.IsPersistenceTransientError(err) {
			return nil, err
		}
		if contextExpired(ctx) {
			return nil, errContextTimeout
		}
		err = backoff.Retry(op, common.CreatePersistanceRetryPolicy(), common.IsPersistenceTransientError)
	}
	return blob, nil
}

func getTags(ctx context.Context, blobstoreClient blobstore.Client, bucket string, key blob.Key) (map[string]string, error) {
	bCtx, cancel := context.WithTimeout(ctx, blobstoreTimeout)
	tags, err := blobstoreClient.GetTags(bCtx, bucket, key)
	cancel()
	for err != nil {
		if err == blobstore.ErrBlobNotExists {
			return nil, err
		}
		if !blobstoreClient.IsRetryableError(err) {
			return nil, err
		}
		if contextExpired(ctx) {
			return nil, errContextTimeout
		}
		bCtx, cancel = context.WithTimeout(ctx, blobstoreTimeout)
		tags, err = blobstoreClient.GetTags(bCtx, bucket, key)
		cancel()
	}
	return tags, nil
}

func uploadBlob(ctx context.Context, blobstoreClient blobstore.Client, bucket string, key blob.Key, blob *blob.Blob) error {
	bCtx, cancel := context.WithTimeout(ctx, blobstoreTimeout)
	err := blobstoreClient.Upload(bCtx, bucket, key, blob)
	cancel()
	for err != nil {
		if !blobstoreClient.IsRetryableError(err) {
			return err
		}
		if contextExpired(ctx) {
			return errContextTimeout
		}
		bCtx, cancel = context.WithTimeout(ctx, blobstoreTimeout)
		err = blobstoreClient.Upload(bCtx, bucket, key, blob)
		cancel()
	}
	return nil
}

func downloadBlob(ctx context.Context, blobstoreClient blobstore.Client, bucket string, key blob.Key) (*blob.Blob, error) {
	bCtx, cancel := context.WithTimeout(ctx, blobstoreTimeout)
	blob, err := blobstoreClient.Download(bCtx, bucket, key)
	cancel()
	for err != nil {
		if !blobstoreClient.IsRetryableError(err) {
			return nil, cadence.NewCustomError(errDownloadBlob, err.Error())
		}
		if contextExpired(ctx) {
			return nil, errContextTimeout
		}
		bCtx, cancel = context.WithTimeout(ctx, blobstoreTimeout)
		blob, err = blobstoreClient.Download(bCtx, bucket, key)
		cancel()
	}
	return blob, nil
}

// deleteBlob should not return error when blob does not exist, it should return false, nil in such case
func deleteBlob(ctx context.Context, blobstoreClient blobstore.Client, bucket string, key blob.Key) (bool, error) {
	dCtx, cancel := context.WithTimeout(ctx, blobstoreTimeout)
	deleted, err := blobstoreClient.Delete(dCtx, bucket, key)
	cancel()
	for err != nil {
		if err == blobstore.ErrBlobNotExists {
			return false, nil
		}
		if !blobstoreClient.IsRetryableError(err) {
			return deleted, cadence.NewCustomError(errDeleteBlob, err.Error())
		}
		if contextExpired(ctx) {
			return deleted, errContextTimeout
		}
		dCtx, cancel = context.WithTimeout(ctx, blobstoreTimeout)
		deleted, err = blobstoreClient.Delete(dCtx, bucket, key)
		cancel()
	}
	return deleted, nil
}

func getDomainByID(ctx context.Context, domainCache cache.DomainCache, id string) (*cache.DomainCacheEntry, error) {
	entry, err := domainCache.GetDomainByID(id)
	op := func() error {
		entry, err = domainCache.GetDomainByID(id)
		return err
	}
	for err != nil {
		if !common.IsPersistenceTransientError(err) {
			return nil, err
		}
		if contextExpired(ctx) {
			return nil, errContextTimeout
		}
		err = backoff.Retry(op, common.CreatePersistanceRetryPolicy(), common.IsPersistenceTransientError)
	}
	return entry, nil
}

func deleteHistoryV1(ctx context.Context, container *BootstrapContainer, request ArchiveRequest) error {
	deleteHistoryReq := &persistence.DeleteWorkflowExecutionHistoryRequest{
		DomainID: request.DomainID,
		Execution: shared.WorkflowExecution{
			WorkflowId: common.StringPtr(request.WorkflowID),
			RunId:      common.StringPtr(request.RunID),
		},
	}
	err := container.HistoryManager.DeleteWorkflowExecutionHistory(deleteHistoryReq)
	if err == nil {
		return nil
	}
	op := func() error {
		return container.HistoryManager.DeleteWorkflowExecutionHistory(deleteHistoryReq)
	}
	for err != nil {
		if !common.IsPersistenceTransientError(err) {
			return cadence.NewCustomError(errDeleteHistoryV1, err.Error())
		}
		if contextExpired(ctx) {
			return errContextTimeout
		}
		err = backoff.Retry(op, common.CreatePersistanceRetryPolicy(), common.IsPersistenceTransientError)
	}
	return nil
}

func deleteHistoryV2(ctx context.Context, container *BootstrapContainer, request ArchiveRequest) error {
	err := persistence.DeleteWorkflowExecutionHistoryV2(container.HistoryV2Manager, request.BranchToken, common.IntPtr(request.ShardID), container.Logger)
	if err == nil {
		return nil
	}
	op := func() error {
		return persistence.DeleteWorkflowExecutionHistoryV2(container.HistoryV2Manager, request.BranchToken, common.IntPtr(request.ShardID), container.Logger)
	}
	for err != nil {
		if !common.IsPersistenceTransientError(err) {
			return cadence.NewCustomError(errDeleteHistoryV2, err.Error())
		}
		if contextExpired(ctx) {
			return errContextTimeout
		}
		err = backoff.Retry(op, common.CreatePersistanceRetryPolicy(), common.IsPersistenceTransientError)
	}
	return nil
}<|MERGE_RESOLUTION|>--- conflicted
+++ resolved
@@ -107,8 +107,7 @@
 			}
 		}
 	}()
-<<<<<<< HEAD
-	logger := tagLoggerWithRequest(container.Logger, request).WithTags(tag.Attempt(activity.GetInfo(ctx).Attempt))
+	logger := tagLoggerWithRequest(tagLoggerWithActivityInfo(container.Logger, activity.GetInfo(ctx)), request)
 
 	var progress uploadProgress
 	if activity.HasHeartbeatDetails(ctx) {
@@ -125,21 +124,12 @@
 		}
 	}
 
-=======
-
-	logger := tagLoggerWithRequest(tagLoggerWithActivityInfo(container.Logger, activity.GetInfo(ctx)), request)
->>>>>>> d6fc5874
 	domainCache := container.DomainCache
 	clusterMetadata := container.ClusterMetadata
 	domainCacheEntry, err := getDomainByID(ctx, domainCache, request.DomainID)
 	if err != nil {
-<<<<<<< HEAD
-		logger.Error(uploadErrorMsg, tag.UploadFailReason("could not get domain cache entry"))
+		logger.Error(uploadErrorMsg, tag.ArchivalUploadFailReason(errorDetails(err)), tag.Error(err))
 		return getUploadHistoryActivityResponse(progress, errGetDomainByID, err)
-=======
-		logger.Error(uploadErrorMsg, tag.ArchivalUploadFailReason(errorDetails(err)), tag.Error(err))
-		return err
->>>>>>> d6fc5874
 	}
 	if clusterMetadata.ArchivalConfig().GetArchivalStatus() != cluster.ArchivalEnabled {
 		logger.Error(uploadSkipMsg, tag.ArchivalUploadFailReason("cluster is not enabled for archival"))
@@ -152,13 +142,8 @@
 		return getUploadHistoryActivityResponse(progress, "", nil)
 	}
 	if err := validateArchivalRequest(&request); err != nil {
-<<<<<<< HEAD
-		logger.Error(uploadErrorMsg, tag.UploadFailReason(err.Error()))
+		logger.Error(uploadErrorMsg, tag.ArchivalUploadFailReason(err.Error()))
 		return getUploadHistoryActivityResponse(progress, errInvalidRequest, err)
-=======
-		logger.Error(uploadErrorMsg, tag.ArchivalUploadFailReason(err.Error()))
-		return err
->>>>>>> d6fc5874
 	}
 
 	domainName := domainCacheEntry.GetInfo().Name
@@ -173,36 +158,22 @@
 	}
 	blobstoreClient := container.Blobstore
 
-<<<<<<< HEAD
 	handledLastBlob := progress.HandledLastBlob
+	var totalUploadSize int64
+
+	runBlobIntegrityCheck := shouldRun(container.Config.BlobIntegrityCheckProbability())
+	var uploadedHistoryEventHashes []uint64
 	for pageToken := progress.BlobPageToken; !handledLastBlob; pageToken++ {
 		key, err := NewHistoryBlobKey(request.DomainID, request.WorkflowID, request.RunID, request.CloseFailoverVersion, pageToken)
 		if err != nil {
-			logger.Error(uploadErrorMsg, tag.UploadFailReason("could not construct blob key"))
+			logger.Error(uploadErrorMsg, tag.ArchivalUploadFailReason("could not construct blob key"))
 			return getUploadHistoryActivityResponse(progress, errConstructKey, err)
-=======
-	var handledLastBlob bool
-	var totalUploadSize int64
-
-	runBlobIntegrityCheck := shouldRun(container.Config.BlobIntegrityCheckProbability())
-	var uploadedHistoryEventHashes []uint64
-	for pageToken := common.FirstBlobPageToken; !handledLastBlob; pageToken++ {
-		key, err := NewHistoryBlobKey(request.DomainID, request.WorkflowID, request.RunID, request.CloseFailoverVersion, pageToken)
-		if err != nil {
-			logger.Error(uploadErrorMsg, tag.ArchivalUploadFailReason("could not construct blob key"))
-			return cadence.NewCustomError(errConstructKey, err.Error())
->>>>>>> d6fc5874
 		}
 
 		tags, err := getTags(ctx, blobstoreClient, request.BucketName, key)
 		if err != nil && err != blobstore.ErrBlobNotExists {
-<<<<<<< HEAD
-			logger.Error(uploadErrorMsg, tag.UploadFailReason("could not get blob tags"), tag.ArchivalBlobKey(key.String()))
+			logger.Error(uploadErrorMsg, tag.ArchivalUploadFailReason(errorDetails(err)), tag.ArchivalBlobKey(key.String()), tag.Error(err))
 			return getUploadHistoryActivityResponse(progress, errGetTags, err)
-=======
-			logger.Error(uploadErrorMsg, tag.ArchivalUploadFailReason(errorDetails(err)), tag.ArchivalBlobKey(key.String()), tag.Error(err))
-			return err
->>>>>>> d6fc5874
 		}
 
 		runConstTest := false
@@ -220,13 +191,8 @@
 
 		historyBlob, err := getBlob(ctx, historyBlobReader, pageToken)
 		if err != nil {
-<<<<<<< HEAD
-			logger.Error(uploadErrorMsg, tag.UploadFailReason("could not get history blob from reader"))
+			logger.Error(uploadErrorMsg, tag.ArchivalUploadFailReason(errorDetails(err)), tag.Error(err))
 			return getUploadHistoryActivityResponse(progress, errReadBlob, err)
-=======
-			logger.Error(uploadErrorMsg, tag.ArchivalUploadFailReason(errorDetails(err)), tag.Error(err))
-			return err
->>>>>>> d6fc5874
 		}
 		if runBlobIntegrityCheck {
 			for _, e := range historyBlob.Body.Events {
@@ -237,7 +203,7 @@
 		if historyMutated(historyBlob, &request) {
 			scope.IncCounter(metrics.ArchiverHistoryMutatedCount)
 			logger.Error(uploadErrorMsg, tag.ArchivalUploadFailReason("history was mutated during archiving"))
-			return cadence.NewCustomError(errHistoryMutated)
+			return getUploadHistoryActivityResponse(progress, errHistoryMutated, nil)
 		}
 
 		if runConstTest {
@@ -248,13 +214,8 @@
 
 		blob, reason, err := constructBlob(historyBlob, container.Config.EnableArchivalCompression(domainName))
 		if err != nil {
-<<<<<<< HEAD
-			logger.Error(uploadErrorMsg, tag.UploadFailReason(reason), tag.ArchivalBlobKey(key.String()))
+			logger.Error(uploadErrorMsg, tag.ArchivalUploadFailReason(reason), tag.ArchivalBlobKey(key.String()))
 			return getUploadHistoryActivityResponse(progress, errConstructBlob, err)
-=======
-			logger.Error(uploadErrorMsg, tag.ArchivalUploadFailReason(reason), tag.ArchivalBlobKey(key.String()))
-			return cadence.NewCustomError(errConstructBlob, err.Error())
->>>>>>> d6fc5874
 		}
 		currBlobSize := int64(len(blob.Body))
 		scope.RecordTimer(metrics.ArchiverBlobSize, time.Duration(currBlobSize))
@@ -282,14 +243,9 @@
 			continue
 		}
 		if err := uploadBlob(ctx, blobstoreClient, request.BucketName, key, blob); err != nil {
-<<<<<<< HEAD
-			logger.Error(uploadErrorMsg, tag.UploadFailReason("could not upload blob"), tag.ArchivalBlobKey(key.String()))
+			logger.Error(uploadErrorMsg, tag.ArchivalUploadFailReason(errorDetails(err)), tag.ArchivalBlobKey(key.String()), tag.Error(err))
 			progress.UploadedBlobs = progress.UploadedBlobs[:len(progress.UploadedBlobs)]
 			return getUploadHistoryActivityResponse(progress, errUploadBlob, err)
-=======
-			logger.Error(uploadErrorMsg, tag.ArchivalUploadFailReason(errorDetails(err)), tag.ArchivalBlobKey(key.String()), tag.Error(err))
-			return err
->>>>>>> d6fc5874
 		}
 		handledLastBlob = *historyBlob.Header.IsLast
 
@@ -305,37 +261,21 @@
 	scope.RecordTimer(metrics.ArchiverTotalUploadSize, time.Duration(totalUploadSize))
 	indexBlobKey, err := NewHistoryIndexBlobKey(request.DomainID, request.WorkflowID, request.RunID)
 	if err != nil {
-<<<<<<< HEAD
-		logger.Error(uploadErrorMsg, tag.UploadFailReason("could not construct index blob key"))
+		logger.Error(uploadErrorMsg, tag.ArchivalUploadFailReason("could not construct index blob key"))
 		return getUploadHistoryActivityResponse(progress, errConstructKey, err)
-	}
-	existingVersions, err := getTags(ctx, blobstoreClient, request.BucketName, indexBlobKey)
-	if err != nil && err != blobstore.ErrBlobNotExists {
-		logger.Error(uploadErrorMsg, tag.UploadFailReason("could not get index blob tags"), tag.ArchivalBlobKey(indexBlobKey.String()))
-		return getUploadHistoryActivityResponse(progress, errGetTags, err)
-=======
-		logger.Error(uploadErrorMsg, tag.ArchivalUploadFailReason("could not construct index blob key"))
-		return cadence.NewCustomError(errConstructKey, err.Error())
 	}
 	existingVersions, err := getTags(ctx, blobstoreClient, request.BucketName, indexBlobKey)
 	if err != nil && err != blobstore.ErrBlobNotExists {
 		logger.Error(uploadErrorMsg, tag.ArchivalUploadFailReason(errorDetails(err)), tag.ArchivalBlobKey(indexBlobKey.String()), tag.Error(err))
-		return err
->>>>>>> d6fc5874
+		return getUploadHistoryActivityResponse(progress, errGetTags, err)
 	}
 	indexBlobWithVersion := addVersion(request.CloseFailoverVersion, existingVersions)
 	if indexBlobWithVersion == nil {
 		return getUploadHistoryActivityResponse(progress, "", nil)
 	}
 	if err := uploadBlob(ctx, blobstoreClient, request.BucketName, indexBlobKey, indexBlobWithVersion); err != nil {
-<<<<<<< HEAD
-		logger.Error(uploadErrorMsg, tag.UploadFailReason("could not upload index blob"), tag.ArchivalBlobKey(indexBlobKey.String()))
+		logger.Error(uploadErrorMsg, tag.ArchivalUploadFailReason(errorDetails(err)), tag.ArchivalBlobKey(indexBlobKey.String()), tag.Error(err))
 		return getUploadHistoryActivityResponse(progress, errUploadBlob, err)
-	}
-	return getUploadHistoryActivityResponse(progress, "", nil)
-=======
-		logger.Error(uploadErrorMsg, tag.ArchivalUploadFailReason(errorDetails(err)), tag.ArchivalBlobKey(indexBlobKey.String()), tag.Error(err))
-		return err
 	}
 	if runBlobIntegrityCheck {
 		scope.IncCounter(metrics.ArchiverRunningBlobIntegrityCheckCount)
@@ -356,7 +296,7 @@
 			if err != nil {
 				scope.IncCounter(metrics.ArchiverCouldNotRunBlobIntegrityCheckCount)
 				logger.Error("failed to access history for blob integrity check", tag.Error(err))
-				return nil
+				return getUploadHistoryActivityResponse(progress, "", nil)
 			}
 			for _, e := range resp.HistoryBlob.Body.Events {
 				fetchedHistoryEventHashes = append(fetchedHistoryEventHashes, hash(e.String()))
@@ -368,8 +308,7 @@
 			logger.Error("uploaded history does not match fetched history")
 		}
 	}
-	return nil
->>>>>>> d6fc5874
+	return getUploadHistoryActivityResponse(progress, "", nil)
 }
 
 // deleteHistoryActivity deletes workflow execution history from persistence.
@@ -478,19 +417,8 @@
 
 		_, err = deleteBlob(ctx, blobstoreClient, request.BucketName, key)
 		if err != nil {
-<<<<<<< HEAD
-			logger.Error("failed to delete blob, skip to next one", tag.ArchivalBlobKey(keyString), tag.Error(err))
+			logger.Error("failed to delete blob, continue to next one", tag.ArchivalBlobKey(key.String()), tag.ArchivalDeleteHistoryFailReason(errorDetails(err)), tag.Error(err))
 			continue
-=======
-			logger.Error("failed to delete blob", tag.ArchivalBlobKey(key.String()), tag.ArchivalDeleteHistoryFailReason(errorDetails(err)), tag.Error(err))
-			return err
-		}
-		if !deleted && pageToken != startPageToken {
-			// Blob does not exist. This means we have deleted all uploaded blobs.
-			// Note we should not break if the first page does not exist as it's possible that a blob has been deleted,
-			// but the worker restarts before heartbeat is recorded.
-			break
->>>>>>> d6fc5874
 		}
 
 		activity.RecordHeartbeat(ctx, idx)
