--- conflicted
+++ resolved
@@ -395,12 +395,8 @@
 	logger.Info("history started")
 
 	<-s.stopC
-<<<<<<< HEAD
+	handler.Stop()
 	s.Resource.Stop()
-=======
-	handler.Stop()
-	base.Stop()
->>>>>>> 4a5a0d64
 }
 
 // Stop stops the service
