--- conflicted
+++ resolved
@@ -181,11 +181,7 @@
 
 	taskList := "user-timer-update-times-out"
 
-<<<<<<< HEAD
 	builder := newMutableStateBuilderWithEventV2(cluster.TestCurrentClusterName, s.config, s.mockEventsCache, s.logger, we.GetRunId())
-=======
-	builder := newMutableStateBuilder(cluster.TestCurrentClusterName, s.mockHistoryEngine.shard, s.mockEventsCache, s.logger)
->>>>>>> ccb51656
 	startRequest := &workflow.StartWorkflowExecutionRequest{
 		WorkflowType:                        &workflow.WorkflowType{Name: common.StringPtr("wType")},
 		TaskList:                            common.TaskListPtr(workflow.TaskList{Name: common.StringPtr(taskList)}),
@@ -257,11 +253,7 @@
 		RunId: common.StringPtr(validRunID)}
 	taskList := "task-workflow-times-out"
 
-<<<<<<< HEAD
 	builder := newMutableStateBuilderWithEventV2(cluster.TestCurrentClusterName, s.config, s.mockEventsCache, s.logger, we.GetRunId())
-=======
-	builder := newMutableStateBuilder(cluster.TestCurrentClusterName, s.mockHistoryEngine.shard, s.mockEventsCache, s.logger)
->>>>>>> ccb51656
 	startRequest := &workflow.StartWorkflowExecutionRequest{
 		WorkflowType:                        &workflow.WorkflowType{Name: common.StringPtr("wType")},
 		TaskList:                            common.TaskListPtr(workflow.TaskList{Name: common.StringPtr(taskList)}),
