--- conflicted
+++ resolved
@@ -57,13 +57,7 @@
 	AdminHandler struct {
 		resource.Resource
 
-<<<<<<< HEAD
-		status                int32
 		numberOfHistoryShards int
-		startWG               sync.WaitGroup
-=======
-		numberOfHistoryShards int
->>>>>>> 41f1acc6
 		params                *service.BootstrapParams
 		config                *Config
 	}
@@ -87,14 +81,8 @@
 	params *service.BootstrapParams,
 	config *Config,
 ) *AdminHandler {
-<<<<<<< HEAD
-	handler := &AdminHandler{
-		Resource:              resource,
-		status:                common.DaemonStatusInitialized,
-=======
 	return &AdminHandler{
 		Resource:              resource,
->>>>>>> 41f1acc6
 		numberOfHistoryShards: params.PersistenceConfig.NumHistoryShards,
 		params:                params,
 		config:                config,
@@ -108,22 +96,10 @@
 
 // Start starts the handler
 func (adh *AdminHandler) Start() {
-<<<<<<< HEAD
-	if !atomic.CompareAndSwapInt32(&adh.status, common.DaemonStatusInitialized, common.DaemonStatusStarted) {
-		return
-	}
-
-	adh.startWG.Done()
-=======
->>>>>>> 41f1acc6
 }
 
 // Stop stops the handler
 func (adh *AdminHandler) Stop() {
-<<<<<<< HEAD
-	atomic.CompareAndSwapInt32(&adh.status, common.DaemonStatusStarted, common.DaemonStatusStopped)
-=======
->>>>>>> 41f1acc6
 }
 
 // AddSearchAttribute add search attribute to whitelist
@@ -216,11 +192,7 @@
 	domainID, err := adh.GetDomainCache().GetDomainID(request.GetDomain())
 
 	historyAddr := historyHost.GetAddress()
-<<<<<<< HEAD
-	resp2, err := adh.GetHistoryRawClient().DescribeMutableState(ctx, &hist.DescribeMutableStateRequest{
-=======
 	resp2, err := adh.GetHistoryClient().DescribeMutableState(ctx, &hist.DescribeMutableStateRequest{
->>>>>>> 41f1acc6
 		DomainUUID: &domainID,
 		Execution:  request.Execution,
 	})
@@ -242,11 +214,7 @@
 	if request == nil || request.ShardID == nil || request.Type == nil || request.TaskID == nil {
 		return adh.error(errRequestNotSet, scope)
 	}
-<<<<<<< HEAD
-	err := adh.GetHistoryRawClient().RemoveTask(ctx, request)
-=======
 	err := adh.GetHistoryClient().RemoveTask(ctx, request)
->>>>>>> 41f1acc6
 	return err
 }
 
@@ -257,11 +225,7 @@
 	if request == nil || request.ShardID == nil {
 		return adh.error(errRequestNotSet, scope)
 	}
-<<<<<<< HEAD
-	err := adh.GetHistoryRawClient().CloseShard(ctx, request)
-=======
 	err := adh.GetHistoryClient().CloseShard(ctx, request)
->>>>>>> 41f1acc6
 	return err
 }
 
@@ -279,11 +243,7 @@
 		}
 	}
 
-<<<<<<< HEAD
-	resp, err := adh.GetHistoryRawClient().DescribeHistoryHost(ctx, request)
-=======
 	resp, err := adh.GetHistoryClient().DescribeHistoryHost(ctx, request)
->>>>>>> 41f1acc6
 	return resp, err
 }
 
@@ -356,11 +316,7 @@
 			return nil, &gen.BadRequestError{Message: "Invalid FirstEventID && NextEventID combination."}
 		}
 
-<<<<<<< HEAD
-		response, err := adh.GetHistoryRawClient().GetMutableState(ctx, &h.GetMutableStateRequest{
-=======
 		response, err := adh.GetHistoryClient().GetMutableState(ctx, &h.GetMutableStateRequest{
->>>>>>> 41f1acc6
 			DomainUUID: common.StringPtr(domainID),
 			Execution:  execution,
 		})
@@ -475,11 +431,7 @@
 	var pageToken *getWorkflowRawHistoryV2Token
 	var targetVersionHistory *persistence.VersionHistory
 	if request.NextPageToken == nil {
-<<<<<<< HEAD
-		response, err := adh.GetHistoryRawClient().GetMutableState(ctx, &h.GetMutableStateRequest{
-=======
 		response, err := adh.GetHistoryClient().GetMutableState(ctx, &h.GetMutableStateRequest{
->>>>>>> 41f1acc6
 			DomainUUID: common.StringPtr(domainID),
 			Execution:  execution,
 		})
@@ -748,10 +700,6 @@
 
 // startRequestProfile initiates recording of request metrics
 func (adh *AdminHandler) startRequestProfile(scope int) tally.Stopwatch {
-<<<<<<< HEAD
-	adh.startWG.Wait()
-=======
->>>>>>> 41f1acc6
 	sw := adh.GetMetricsClient().StartTimer(scope, metrics.CadenceLatency)
 	adh.GetMetricsClient().IncCounter(scope, metrics.CadenceRequests)
 	return sw
