--- conflicted
+++ resolved
@@ -148,8 +148,6 @@
 		EnableReadFromClosedExecutionV2: serviceConfig.EnableReadFromClosedExecutionV2,
 	}
 
-<<<<<<< HEAD
-=======
 	visibilityManagerInitializer := func(
 		persistenceBean persistenceClient.Bean,
 		logger log.Logger,
@@ -176,40 +174,11 @@
 		), nil
 	}
 
->>>>>>> 41f1acc6
 	serviceResource, err := resource.New(
 		params,
 		common.FrontendServiceName,
 		serviceConfig.ThrottledLogRPS,
-<<<<<<< HEAD
-		func(
-			persistenceBean persistenceClient.Bean,
-			logger log.Logger,
-		) (persistence.VisibilityManager, error) {
-			visibilityFromDB := persistenceBean.GetVisibilityManager()
-
-			var visibilityFromES persistence.VisibilityManager
-			if params.ESConfig != nil {
-				visibilityIndexName := params.ESConfig.Indices[common.VisibilityAppName]
-				visibilityConfigForES := &config.VisibilityConfig{
-					MaxQPS:                 serviceConfig.PersistenceMaxQPS,
-					VisibilityListMaxQPS:   serviceConfig.ESVisibilityListMaxQPS,
-					ESIndexMaxResultWindow: serviceConfig.ESIndexMaxResultWindow,
-					ValidSearchAttributes:  serviceConfig.ValidSearchAttributes,
-				}
-				visibilityFromES = espersistence.NewESVisibilityManager(visibilityIndexName, params.ESClient, visibilityConfigForES,
-					nil, params.MetricsClient, logger)
-			}
-			return persistence.NewVisibilityManagerWrapper(
-				visibilityFromDB,
-				visibilityFromES,
-				serviceConfig.EnableReadVisibilityFromES,
-				dynamicconfig.GetStringPropertyFn(common.AdvancedVisibilityWritingModeOff), // frontend visibility never write
-			), nil
-		},
-=======
 		visibilityManagerInitializer,
->>>>>>> 41f1acc6
 	)
 	if err != nil {
 		return nil, err
@@ -227,16 +196,9 @@
 func (s *Service) Start() {
 
 	logger := s.GetLogger()
-<<<<<<< HEAD
-	logger.Info("frontend starting")
+	logger.Info("frontend starting", tag.Service(common.FrontendServiceName))
 
 	var replicationMessageSink messaging.Producer
-	// var domainReplicationQueue persistence.DomainReplicationQueue
-=======
-	logger.Info("frontend starting", tag.Service(common.FrontendServiceName))
-
-	var replicationMessageSink messaging.Producer
->>>>>>> 41f1acc6
 	clusterMetadata := s.GetClusterMetadata()
 	if clusterMetadata.IsGlobalDomainEnabled() {
 		consumerConfig := clusterMetadata.GetReplicationConsumerConfig()
@@ -267,13 +229,9 @@
 	dcRedirectionHandler.Start()
 	adminHandler.Start()
 
-	// resource is not started in frontend or admin handler) in case of race condition in yarpc registration function
-
-<<<<<<< HEAD
-	logger.Info("frontend started")
-=======
+	// base (service is not started in frontend or admin handler) in case of race condition in yarpc registration function
+
 	logger.Info("started", tag.Service(common.FrontendServiceName))
->>>>>>> 41f1acc6
 
 	<-s.stopC
 
@@ -286,5 +244,5 @@
 	case s.stopC <- struct{}{}:
 	default:
 	}
-	s.GetLogger().Info("frontend stopped")
+	s.params.Logger.Info("stopped", tag.Service(common.FrontendServiceName))
 }