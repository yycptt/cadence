// Copyright (c) 2017 Uber Technologies, Inc.
//
// Permission is hereby granted, free of charge, to any person obtaining a copy
// of this software and associated documentation files (the "Software"), to deal
// in the Software without restriction, including without limitation the rights
// to use, copy, modify, merge, publish, distribute, sublicense, and/or sell
// copies of the Software, and to permit persons to whom the Software is
// furnished to do so, subject to the following conditions:
//
// The above copyright notice and this permission notice shall be included in
// all copies or substantial portions of the Software.
//
// THE SOFTWARE IS PROVIDED "AS IS", WITHOUT WARRANTY OF ANY KIND, EXPRESS OR
// IMPLIED, INCLUDING BUT NOT LIMITED TO THE WARRANTIES OF MERCHANTABILITY,
// FITNESS FOR A PARTICULAR PURPOSE AND NONINFRINGEMENT. IN NO EVENT SHALL THE
// AUTHORS OR COPYRIGHT HOLDERS BE LIABLE FOR ANY CLAIM, DAMAGES OR OTHER
// LIABILITY, WHETHER IN AN ACTION OF CONTRACT, TORT OR OTHERWISE, ARISING FROM,
// OUT OF OR IN CONNECTION WITH THE SOFTWARE OR THE USE OR OTHER DEALINGS IN
// THE SOFTWARE.

package host

import (
	"context"
	"encoding/json"
	"fmt"
	"sync"

	"github.com/pborman/uuid"
	"github.com/uber-go/tally"

	cwsc "go.uber.org/cadence/.gen/go/cadence/workflowserviceclient"
	"go.uber.org/yarpc"
	"go.uber.org/yarpc/api/transport"
	"go.uber.org/yarpc/transport/tchannel"

	"github.com/uber/cadence/.gen/go/admin/adminserviceclient"
	"github.com/uber/cadence/.gen/go/cadence/workflowserviceclient"
	"github.com/uber/cadence/.gen/go/history/historyserviceclient"
	"github.com/uber/cadence/.gen/go/shared"
	"github.com/uber/cadence/client"
	frontendclient "github.com/uber/cadence/client/frontend"
	"github.com/uber/cadence/common"
	carchiver "github.com/uber/cadence/common/archiver"
	"github.com/uber/cadence/common/archiver/provider"
	"github.com/uber/cadence/common/cache"
	cc "github.com/uber/cadence/common/client"
	"github.com/uber/cadence/common/cluster"
	"github.com/uber/cadence/common/elasticsearch"
	"github.com/uber/cadence/common/log"
	"github.com/uber/cadence/common/log/tag"
	"github.com/uber/cadence/common/membership"
	"github.com/uber/cadence/common/messaging"
	"github.com/uber/cadence/common/metrics"
	"github.com/uber/cadence/common/persistence"
	"github.com/uber/cadence/common/service"
	"github.com/uber/cadence/common/service/config"
	"github.com/uber/cadence/common/service/dynamicconfig"
	"github.com/uber/cadence/service/frontend"
	"github.com/uber/cadence/service/history"
	"github.com/uber/cadence/service/matching"
	"github.com/uber/cadence/service/worker"
	"github.com/uber/cadence/service/worker/archiver"
	"github.com/uber/cadence/service/worker/indexer"
	"github.com/uber/cadence/service/worker/replicator"
)

// Cadence hosts all of cadence services in one process
type Cadence interface {
	Start() error
	Stop()
	GetAdminClient() adminserviceclient.Interface
	GetFrontendClient() workflowserviceclient.Interface
	FrontendAddress() string
	GetHistoryClient() historyserviceclient.Interface
	GetExecutionManagerFactory() persistence.ExecutionManagerFactory
}

type (
	cadenceImpl struct {
		frontendService common.Daemon
		matchingService common.Daemon
		workerService   common.Daemon
		historyServices []common.Daemon

		adminClient         adminserviceclient.Interface
		frontendClient      workflowserviceclient.Interface
		historyClient       historyserviceclient.Interface
		logger              log.Logger
		clusterMetadata     cluster.Metadata
		persistenceConfig   config.Persistence
		dispatcherProvider  client.DispatcherProvider
		messagingClient     messaging.Client
		metadataMgr         persistence.MetadataManager
		shardMgr            persistence.ShardManager
		historyV2Mgr        persistence.HistoryManager
		taskMgr             persistence.TaskManager
		visibilityMgr       persistence.VisibilityManager
		executionMgrFactory persistence.ExecutionManagerFactory
		shutdownCh          chan struct{}
		shutdownWG          sync.WaitGroup
		clusterNo           int // cluster number
		replicator          *replicator.Replicator
		clientWorker        archiver.ClientWorker
		indexer             *indexer.Indexer
		enableNDC           bool
		archiverMetadata    carchiver.ArchivalMetadata
		historyConfig       *HistoryConfig
		esConfig            *elasticsearch.Config
		esClient            elasticsearch.Client
		workerConfig        *WorkerConfig
		mockFrontendClient  map[string]frontendclient.Client
	}

	// HistoryConfig contains configs for history service
	HistoryConfig struct {
		NumHistoryShards       int
		NumHistoryHosts        int
		HistoryCountLimitError int
		HistoryCountLimitWarn  int
	}

	// CadenceParams contains everything needed to bootstrap Cadence
	CadenceParams struct {
		ClusterMetadata               cluster.Metadata
		PersistenceConfig             config.Persistence
		DispatcherProvider            client.DispatcherProvider
		MessagingClient               messaging.Client
		MetadataMgr                   persistence.MetadataManager
		ShardMgr                      persistence.ShardManager
		HistoryV2Mgr                  persistence.HistoryManager
		ExecutionMgrFactory           persistence.ExecutionManagerFactory
		TaskMgr                       persistence.TaskManager
		VisibilityMgr                 persistence.VisibilityManager
		Logger                        log.Logger
		ClusterNo                     int
		EnableNDC                     bool
		ArchiverMetadata              carchiver.ArchivalMetadata
		ArchiverProvider              provider.ArchiverProvider
		EnableReadHistoryFromArchival bool
		HistoryConfig                 *HistoryConfig
		ESConfig                      *elasticsearch.Config
		ESClient                      elasticsearch.Client
		WorkerConfig                  *WorkerConfig
		MockFrontendClient            map[string]frontendclient.Client
	}

	membershipFactoryImpl struct {
		serviceName string
		hosts       map[string][]string
	}
)

// NewCadence returns an instance that hosts full cadence in one process
func NewCadence(params *CadenceParams) Cadence {
	return &cadenceImpl{
		logger:              params.Logger,
		clusterMetadata:     params.ClusterMetadata,
		persistenceConfig:   params.PersistenceConfig,
		dispatcherProvider:  params.DispatcherProvider,
		messagingClient:     params.MessagingClient,
		metadataMgr:         params.MetadataMgr,
		visibilityMgr:       params.VisibilityMgr,
		shardMgr:            params.ShardMgr,
		historyV2Mgr:        params.HistoryV2Mgr,
		taskMgr:             params.TaskMgr,
		executionMgrFactory: params.ExecutionMgrFactory,
		shutdownCh:          make(chan struct{}),
		clusterNo:           params.ClusterNo,
		enableNDC:           params.EnableNDC,
		esConfig:            params.ESConfig,
		esClient:            params.ESClient,
		archiverMetadata:    params.ArchiverMetadata,
		historyConfig:       params.HistoryConfig,
		workerConfig:        params.WorkerConfig,
		mockFrontendClient:  params.MockFrontendClient,
	}
}

func (c *cadenceImpl) enableWorker() bool {
	return c.workerConfig.EnableArchiver || c.workerConfig.EnableIndexer || c.workerConfig.EnableReplicator
}

func (c *cadenceImpl) Start() error {
	hosts := make(map[string][]string)
	hosts[common.FrontendServiceName] = []string{c.FrontendAddress()}
	hosts[common.MatchingServiceName] = []string{c.MatchingServiceAddress()}
	hosts[common.HistoryServiceName] = c.HistoryServiceAddress()
	if c.enableWorker() {
		hosts[common.WorkerServiceName] = []string{c.WorkerServiceAddress()}
	}

	// create cadence-system domain, this must be created before starting
	// the services - so directly use the metadataManager to create this
	if err := c.createSystemDomain(); err != nil {
		return err
	}

	var startWG sync.WaitGroup
	startWG.Add(2)
	go c.startHistory(hosts, &startWG)
	go c.startMatching(hosts, &startWG)
	startWG.Wait()

	startWG.Add(1)
	go c.startFrontend(hosts, &startWG)
	startWG.Wait()

	if c.enableWorker() {
		startWG.Add(1)
		go c.startWorker(hosts, &startWG)
		startWG.Wait()
	}

	return nil
}

func (c *cadenceImpl) Stop() {
	if c.enableWorker() {
		c.shutdownWG.Add(4)
	} else {
		c.shutdownWG.Add(3)
	}
	c.frontendService.Stop()
	for _, historyService := range c.historyServices {
		historyService.Stop()
	}
	c.matchingService.Stop()
	if c.workerConfig.EnableReplicator {
		c.replicator.Stop()
	}
	if c.workerConfig.EnableArchiver {
		c.clientWorker.Stop()
	}
	close(c.shutdownCh)
	c.shutdownWG.Wait()
}

func (c *cadenceImpl) FrontendAddress() string {
	switch c.clusterNo {
	case 0:
		return "127.0.0.1:7104"
	case 1:
		return "127.0.0.1:8104"
	case 2:
		return "127.0.0.1:9104"
	case 3:
		return "127.0.0.1:10104"
	default:
		return "127.0.0.1:7104"
	}
}

func (c *cadenceImpl) FrontendPProfPort() int {
	switch c.clusterNo {
	case 0:
		return 7105
	case 1:
		return 8105
	case 2:
		return 9105
	case 3:
		return 10105
	default:
		return 7105
	}
}

func (c *cadenceImpl) HistoryServiceAddress() []string {
	var hosts []string
	startPort := 7201
	switch c.clusterNo {
	case 0:
		startPort = 7201
	case 1:
		startPort = 8201
	case 2:
		startPort = 9201
	case 3:
		startPort = 10201
	default:
		startPort = 7201
	}
	for i := 0; i < c.historyConfig.NumHistoryHosts; i++ {
		port := startPort + i
		hosts = append(hosts, fmt.Sprintf("127.0.0.1:%v", port))
	}

	c.logger.Info("History hosts", tag.Addresses(hosts))
	return hosts
}

func (c *cadenceImpl) HistoryPProfPort() []int {
	var ports []int
	startPort := 7301
	switch c.clusterNo {
	case 0:
		startPort = 7301
	case 1:
		startPort = 8301
	case 2:
		startPort = 9301
	case 3:
		startPort = 10301
	default:
		startPort = 7301
	}
	for i := 0; i < c.historyConfig.NumHistoryHosts; i++ {
		port := startPort + i
		ports = append(ports, port)
	}

	c.logger.Info("History pprof ports", tag.Value(ports))
	return ports
}

func (c *cadenceImpl) MatchingServiceAddress() string {
	switch c.clusterNo {
	case 0:
		return "127.0.0.1:7106"
	case 1:
		return "127.0.0.1:8106"
	case 2:
		return "127.0.0.1:9106"
	case 3:
		return "127.0.0.1:10106"
	default:
		return "127.0.0.1:7106"
	}
}

func (c *cadenceImpl) MatchingPProfPort() int {
	switch c.clusterNo {
	case 0:
		return 7107
	case 1:
		return 8107
	case 2:
		return 9107
	case 3:
		return 10107
	default:
		return 7107
	}
}

func (c *cadenceImpl) WorkerServiceAddress() string {
	switch c.clusterNo {
	case 0:
		return "127.0.0.1:7108"
	case 1:
		return "127.0.0.1:8108"
	case 2:
		return "127.0.0.1:9108"
	case 3:
		return "127.0.0.1:10108"
	default:
		return "127.0.0.1:7108"
	}
}

func (c *cadenceImpl) WorkerPProfPort() int {
	switch c.clusterNo {
	case 0:
		return 7109
	case 1:
		return 8109
	case 2:
		return 9109
	case 3:
		return 10109
	default:
		return 7109
	}
}

func (c *cadenceImpl) GetAdminClient() adminserviceclient.Interface {
	return c.adminClient
}

func (c *cadenceImpl) GetFrontendClient() workflowserviceclient.Interface {
	return c.frontendClient
}

func (c *cadenceImpl) GetHistoryClient() historyserviceclient.Interface {
	return c.historyClient
}

func (c *cadenceImpl) startFrontend(hosts map[string][]string, startWG *sync.WaitGroup) {
	params := new(service.BootstrapParams)
	params.DCRedirectionPolicy = config.DCRedirectionPolicy{}
	params.Name = common.FrontendServiceName
	params.Logger = c.logger
	params.ThrottledLogger = c.logger
	params.PProfInitializer = newPProfInitializerImpl(c.logger, c.FrontendPProfPort())
	params.RPCFactory = newRPCFactoryImpl(common.FrontendServiceName, c.FrontendAddress(), c.logger)
	params.MetricScope = tally.NewTestScope(common.FrontendServiceName, make(map[string]string))
	params.MembershipFactory = newMembershipFactory(params.Name, hosts)
	params.ClusterMetadata = c.clusterMetadata
	params.DispatcherProvider = c.dispatcherProvider
	params.MessagingClient = c.messagingClient
	params.MetricsClient = metrics.NewClient(params.MetricScope, service.GetMetricsServiceIdx(params.Name, c.logger))
	params.DynamicConfig = newIntegrationConfigClient(dynamicconfig.NewNopClient())
	params.ArchivalMetadata = c.archiverMetadata
	params.ArchiverProvider = newTestArchiverProvider()

	var err error
	params.PersistenceConfig, err = copyPersistenceConfig(c.persistenceConfig)
	if err != nil {
		c.logger.Fatal("Failed to copy persistence config for frontend", tag.Error(err))
	}

	params.ESConfig = c.esConfig
	params.ESClient = c.esClient

	var err error
	params.PersistenceConfig, err = copyPersistenceConfig(c.persistenceConfig)
	if err != nil {
		c.logger.Fatal("Failed to copy persistence config for frontend", tag.Error(err))
	}

	if c.esConfig != nil {
		esDataStoreName := "es-visibility"
		params.PersistenceConfig.AdvancedVisibilityStore = esDataStoreName
		params.PersistenceConfig.DataStores[esDataStoreName] = config.DataStore{
			ElasticSearch: c.esConfig,
		}
	}

	frontendService, err := frontend.NewService(params)
	if err != nil {
		params.Logger.Fatal("unable to start frontend service", tag.Error(err))
	}

	if c.mockFrontendClient != nil {
		clientBean := frontendService.GetClientBean()
		if clientBean != nil {
			for serviceName, frontendClient := range c.mockFrontendClient {
				clientBean.SetRemoteFrontendClient(serviceName, frontendClient)
			}
		}
	}

	c.frontendService = frontendService
	c.frontendClient = NewFrontendClient(frontendService.GetDispatcher())
	c.adminClient = NewAdminClient(frontendService.GetDispatcher())
	go frontendService.Start()

	startWG.Done()
	<-c.shutdownCh
	c.shutdownWG.Done()
}

func (c *cadenceImpl) startHistory(
	hosts map[string][]string,
	startWG *sync.WaitGroup,
) {
	pprofPorts := c.HistoryPProfPort()
	for i, hostport := range c.HistoryServiceAddress() {
		params := new(service.BootstrapParams)
		params.Name = common.HistoryServiceName
		params.Logger = c.logger
		params.ThrottledLogger = c.logger
		params.PProfInitializer = newPProfInitializerImpl(c.logger, pprofPorts[i])
		params.RPCFactory = newRPCFactoryImpl(common.HistoryServiceName, hostport, c.logger)
		params.MetricScope = tally.NewTestScope(common.HistoryServiceName, make(map[string]string))
		params.MembershipFactory = newMembershipFactory(params.Name, hosts)
		params.ClusterMetadata = c.clusterMetadata
		params.DispatcherProvider = c.dispatcherProvider
		params.MessagingClient = c.messagingClient
		params.MetricsClient = metrics.NewClient(params.MetricScope, service.GetMetricsServiceIdx(params.Name, c.logger))
		integrationClient := newIntegrationConfigClient(dynamicconfig.NewNopClient())
		c.overrideHistoryDynamicConfig(integrationClient)
		params.DynamicConfig = integrationClient
		dispatcher, err := params.DispatcherProvider.Get(common.FrontendServiceName, c.FrontendAddress())
		if err != nil {
			c.logger.Fatal("Failed to get dispatcher for history", tag.Error(err))
		}
		params.PublicClient = cwsc.New(dispatcher.ClientConfig(common.FrontendServiceName))
		params.ArchivalMetadata = c.archiverMetadata
<<<<<<< HEAD
		params.ArchiverProvider = newTestArchiverProvider()
		params.ESConfig = c.esConfig
		params.ESClient = c.esClient
=======
		params.ArchiverProvider = c.archiverProvider
>>>>>>> 245075c1

		params.PersistenceConfig, err = copyPersistenceConfig(c.persistenceConfig)
		if err != nil {
			c.logger.Fatal("Failed to copy persistence config for history", tag.Error(err))
<<<<<<< HEAD
=======
		}

		service := service.New(params)
		c.historyService = service
		hConfig := c.historyConfig
		historyConfig := history.NewConfig(
			dynamicconfig.NewCollection(params.DynamicConfig, c.logger),
			hConfig.NumHistoryShards,
			config.StoreTypeCassandra,
			params.PersistenceConfig.IsAdvancedVisibilityConfigExist(),
		)
		historyConfig.HistoryMgrNumConns = dynamicconfig.GetIntPropertyFn(hConfig.NumHistoryShards)
		historyConfig.ExecutionMgrNumConns = dynamicconfig.GetIntPropertyFn(hConfig.NumHistoryShards)
		historyConfig.DecisionHeartbeatTimeout = dynamicconfig.GetDurationPropertyFnFilteredByDomain(time.Second * 5)
		historyConfig.TimerProcessorHistoryArchivalSizeLimit = dynamicconfig.GetIntPropertyFn(5 * 1024)
		historyConfig.EnableNDC = dynamicconfig.GetBoolPropertyFnFilteredByDomain(enableNDC)
		historyConfig.ReplicationTaskFetcherAggregationInterval = dynamicconfig.GetDurationPropertyFn(200 * time.Millisecond)
		historyConfig.ReplicationTaskFetcherErrorRetryWait = dynamicconfig.GetDurationPropertyFn(50 * time.Millisecond)
		historyConfig.ReplicationTaskProcessorErrorRetryWait = dynamicconfig.GetDurationPropertyFn(time.Millisecond)
		historyConfig.ReplicationTaskProcessorErrorRetryMaxAttempts = dynamicconfig.GetIntPropertyFn(1)
		historyConfig.EnableConsistentQueryByDomain = dynamicconfig.GetBoolPropertyFnFilteredByDomain(true)

		if c.workerConfig.EnableIndexer {
			historyConfig.AdvancedVisibilityWritingMode = dynamicconfig.GetStringPropertyFn(common.AdvancedVisibilityWritingModeDual)
		}
		if hConfig.HistoryCountLimitWarn != 0 {
			historyConfig.HistoryCountLimitWarn = dynamicconfig.GetIntPropertyFilteredByDomain(hConfig.HistoryCountLimitWarn)
		}
		if hConfig.HistoryCountLimitError != 0 {
			historyConfig.HistoryCountLimitError = dynamicconfig.GetIntPropertyFilteredByDomain(hConfig.HistoryCountLimitError)
		}
		domainCache := cache.NewDomainCache(c.metadataMgr, c.clusterMetadata, service.GetMetricsClient(), c.logger)

		historyArchiverBootstrapContainer := &carchiver.HistoryBootstrapContainer{
			HistoryV2Manager: c.historyV2Mgr,
			Logger:           c.logger,
			MetricsClient:    service.GetMetricsClient(),
			ClusterMetadata:  c.clusterMetadata,
			DomainCache:      domainCache,
		}
		visibilityArchiverBootstrapContainer := &carchiver.VisibilityBootstrapContainer{
			Logger:          c.logger,
			MetricsClient:   service.GetMetricsClient(),
			ClusterMetadata: c.clusterMetadata,
			DomainCache:     domainCache,
>>>>>>> 245075c1
		}

		historyService, err := history.NewService(params)
		if err != nil {
			params.Logger.Fatal("unable to start history service", tag.Error(err))
		}

		if c.esConfig != nil {
			esDataStoreName := "es-visibility"
			params.PersistenceConfig.AdvancedVisibilityStore = esDataStoreName
			params.PersistenceConfig.DataStores[esDataStoreName] = config.DataStore{
				ElasticSearch: c.esConfig,
			}
		}

		if c.mockFrontendClient != nil {
			clientBean := historyService.GetClientBean()
			if clientBean != nil {
				for serviceName, client := range c.mockFrontendClient {
					clientBean.SetRemoteFrontendClient(serviceName, client)
				}
			}
		}

		c.historyServices = append(c.historyServices, historyService)
		c.historyClient = NewHistoryClient(historyService.GetDispatcher()) // TODO: ??? why only one
		go historyService.Start()
	}

	startWG.Done()
	<-c.shutdownCh
	c.shutdownWG.Done()
}

func (c *cadenceImpl) startMatching(hosts map[string][]string, startWG *sync.WaitGroup) {

	params := new(service.BootstrapParams)
	params.Name = common.MatchingServiceName
	params.Logger = c.logger
	params.ThrottledLogger = c.logger
	params.PProfInitializer = newPProfInitializerImpl(c.logger, c.MatchingPProfPort())
	params.RPCFactory = newRPCFactoryImpl(common.MatchingServiceName, c.MatchingServiceAddress(), c.logger)
	params.MetricScope = tally.NewTestScope(common.MatchingServiceName, make(map[string]string))
	params.MembershipFactory = newMembershipFactory(params.Name, hosts)
	params.ClusterMetadata = c.clusterMetadata
	params.DispatcherProvider = c.dispatcherProvider
	params.MetricsClient = metrics.NewClient(params.MetricScope, service.GetMetricsServiceIdx(params.Name, c.logger))
	params.DynamicConfig = newIntegrationConfigClient(dynamicconfig.NewNopClient())
	params.ArchivalMetadata = c.archiverMetadata
	params.ArchiverProvider = newTestArchiverProvider()

	var err error
	params.PersistenceConfig, err = copyPersistenceConfig(c.persistenceConfig)
	if err != nil {
		c.logger.Fatal("Failed to copy persistence config for matching", tag.Error(err))
	}

	var err error
	params.PersistenceConfig, err = copyPersistenceConfig(c.persistenceConfig)
	if err != nil {
		c.logger.Fatal("Failed to copy persistence config for matching", tag.Error(err))
	}

	matchingService, err := matching.NewService(params)
	if err != nil {
		params.Logger.Fatal("unable to start matching service", tag.Error(err))
	}
	if c.mockFrontendClient != nil {
		clientBean := matchingService.GetClientBean()
		if clientBean != nil {
			for serviceName, frontendClient := range c.mockFrontendClient {
				clientBean.SetRemoteFrontendClient(serviceName, frontendClient)
			}
		}
	}
	c.matchingService = matchingService
	go c.matchingService.Start()

	startWG.Done()
	<-c.shutdownCh
	c.shutdownWG.Done()
}

func (c *cadenceImpl) startWorker(hosts map[string][]string, startWG *sync.WaitGroup) {
	params := new(service.BootstrapParams)
	params.Name = common.WorkerServiceName
	params.Logger = c.logger
	params.ThrottledLogger = c.logger
	params.PProfInitializer = newPProfInitializerImpl(c.logger, c.WorkerPProfPort())
	params.RPCFactory = newRPCFactoryImpl(common.WorkerServiceName, c.WorkerServiceAddress(), c.logger)
	params.MetricScope = tally.NewTestScope(common.WorkerServiceName, make(map[string]string))
	params.MembershipFactory = newMembershipFactory(params.Name, hosts)
	params.ClusterMetadata = c.clusterMetadata
	params.DispatcherProvider = c.dispatcherProvider
	params.MetricsClient = metrics.NewClient(params.MetricScope, service.GetMetricsServiceIdx(params.Name, c.logger))
	params.DynamicConfig = newIntegrationConfigClient(dynamicconfig.NewNopClient())
	params.ArchivalMetadata = c.archiverMetadata
	params.ArchiverProvider = newTestArchiverProvider()

	var err error
	params.PersistenceConfig, err = copyPersistenceConfig(c.persistenceConfig)
	if err != nil {
		c.logger.Fatal("Failed to copy persistence config for worker", tag.Error(err))
	}

	var err error
	params.PersistenceConfig, err = copyPersistenceConfig(c.persistenceConfig)
	if err != nil {
		c.logger.Fatal("Failed to copy persistence config for worker", tag.Error(err))
	}

	dispatcher, err := params.DispatcherProvider.Get(common.FrontendServiceName, c.FrontendAddress())
	if err != nil {
		c.logger.Fatal("Failed to get dispatcher for worker", tag.Error(err))
	}
	params.PublicClient = cwsc.New(dispatcher.ClientConfig(common.FrontendServiceName))
	service := service.New(params)
	service.Start()

	var replicatorDomainCache cache.DomainCache
	if c.workerConfig.EnableReplicator {
		metadataManager := persistence.NewMetadataPersistenceMetricsClient(c.metadataMgr, service.GetMetricsClient(), c.logger)
		replicatorDomainCache = cache.NewDomainCache(metadataManager, params.ClusterMetadata, service.GetMetricsClient(), service.GetLogger())
		replicatorDomainCache.Start()
		c.startWorkerReplicator(params, service, replicatorDomainCache)
	}

	var clientWorkerDomainCache cache.DomainCache
	if c.workerConfig.EnableArchiver {
		metadataProxyManager := persistence.NewMetadataPersistenceMetricsClient(c.metadataMgr, service.GetMetricsClient(), c.logger)
		clientWorkerDomainCache = cache.NewDomainCache(metadataProxyManager, params.ClusterMetadata, service.GetMetricsClient(), service.GetLogger())
		clientWorkerDomainCache.Start()
		c.startWorkerClientWorker(params, service, clientWorkerDomainCache)
	}

	if c.workerConfig.EnableIndexer {
		c.startWorkerIndexer(params, service)
	}

	startWG.Done()
	<-c.shutdownCh
	if c.workerConfig.EnableReplicator {
		replicatorDomainCache.Stop()
	}
	if c.workerConfig.EnableArchiver {
		clientWorkerDomainCache.Stop()
	}
	c.shutdownWG.Done()
}

func (c *cadenceImpl) startWorkerReplicator(params *service.BootstrapParams, service service.Service, domainCache cache.DomainCache) {
	metadataManager := persistence.NewMetadataPersistenceMetricsClient(c.metadataMgr, service.GetMetricsClient(), c.logger)
	workerConfig := worker.NewConfig(params)
	workerConfig.ReplicationCfg.ReplicatorMessageConcurrency = dynamicconfig.GetIntPropertyFn(10)
	serviceResolver, err := service.GetMembershipMonitor().GetResolver(common.WorkerServiceName)
	if err != nil {
		c.logger.Fatal("Fail to start replicator when start worker", tag.Error(err))
	}
	c.replicator = replicator.NewReplicator(
		c.clusterMetadata,
		metadataManager,
		domainCache,
		service.GetClientBean(),
		workerConfig.ReplicationCfg,
		c.messagingClient,
		c.logger,
		service.GetMetricsClient(),
		service.GetHostInfo(),
		serviceResolver,
	)
	if err := c.replicator.Start(); err != nil {
		c.replicator.Stop()
		c.logger.Fatal("Fail to start replicator when start worker", tag.Error(err))
	}
}

func (c *cadenceImpl) startWorkerClientWorker(params *service.BootstrapParams, service service.Service, domainCache cache.DomainCache) {
	workerConfig := worker.NewConfig(params)
	workerConfig.ArchiverConfig.ArchiverConcurrency = dynamicconfig.GetIntPropertyFn(10)
	historyArchiverBootstrapContainer := &carchiver.HistoryBootstrapContainer{
		HistoryV2Manager: c.historyV2Mgr,
		Logger:           c.logger,
		MetricsClient:    service.GetMetricsClient(),
		ClusterMetadata:  c.clusterMetadata,
		DomainCache:      domainCache,
	}
	err := params.ArchiverProvider.RegisterBootstrapContainer(common.WorkerServiceName, historyArchiverBootstrapContainer, &carchiver.VisibilityBootstrapContainer{})
	if err != nil {
		c.logger.Fatal("Failed to register archiver bootstrap container for worker service", tag.Error(err))
	}

	bc := &archiver.BootstrapContainer{
		PublicClient:     params.PublicClient,
		MetricsClient:    service.GetMetricsClient(),
		Logger:           c.logger,
		HistoryV2Manager: c.historyV2Mgr,
		DomainCache:      domainCache,
		Config:           workerConfig.ArchiverConfig,
		ArchiverProvider: params.ArchiverProvider,
	}
	c.clientWorker = archiver.NewClientWorker(bc)
	if err := c.clientWorker.Start(); err != nil {
		c.clientWorker.Stop()
		c.logger.Fatal("Fail to start archiver when start worker", tag.Error(err))
	}
}

func (c *cadenceImpl) startWorkerIndexer(params *service.BootstrapParams, service service.Service) {
	params.DynamicConfig.UpdateValue(dynamicconfig.AdvancedVisibilityWritingMode, common.AdvancedVisibilityWritingModeDual)
	workerConfig := worker.NewConfig(params)
	c.indexer = indexer.NewIndexer(
		workerConfig.IndexerCfg,
		c.messagingClient,
		c.esClient,
		c.esConfig,
		c.logger,
		service.GetMetricsClient())
	if err := c.indexer.Start(); err != nil {
		c.indexer.Stop()
		c.logger.Fatal("Fail to start indexer when start worker", tag.Error(err))
	}
}

func (c *cadenceImpl) createSystemDomain() error {

	_, err := c.metadataMgr.CreateDomain(&persistence.CreateDomainRequest{
		Info: &persistence.DomainInfo{
			ID:          uuid.New(),
			Name:        "cadence-system",
			Status:      persistence.DomainStatusRegistered,
			Description: "Cadence system domain",
		},
		Config: &persistence.DomainConfig{
			Retention:                1,
			HistoryArchivalStatus:    shared.ArchivalStatusDisabled,
			VisibilityArchivalStatus: shared.ArchivalStatusDisabled,
		},
		ReplicationConfig: &persistence.DomainReplicationConfig{},
		FailoverVersion:   common.EmptyVersion,
	})
	if err != nil {
		if _, ok := err.(*shared.DomainAlreadyExistsError); ok {
			return nil
		}
		return fmt.Errorf("failed to create cadence-system domain: %v", err)
	}
	return nil
}

func (c *cadenceImpl) GetExecutionManagerFactory() persistence.ExecutionManagerFactory {
	return c.executionMgrFactory
}

<<<<<<< HEAD
func (c *cadenceImpl) overrideHistoryDynamicConfig(client *dynamicClient) {
	client.OverrideValue(dynamicconfig.HistoryMgrNumConns, c.historyConfig.NumHistoryShards)
	client.OverrideValue(dynamicconfig.ExecutionMgrNumConns, c.historyConfig.NumHistoryShards)
	client.OverrideValue(dynamicconfig.EnableNDC, c.enableNDC)

	if c.workerConfig.EnableIndexer {
		client.OverrideValue(dynamicconfig.AdvancedVisibilityWritingMode, common.AdvancedVisibilityWritingModeDual)
	}
	if c.historyConfig.HistoryCountLimitWarn != 0 {
		client.OverrideValue(dynamicconfig.HistoryCountLimitWarn, c.historyConfig.HistoryCountLimitWarn)
	}
	if c.historyConfig.HistoryCountLimitError != 0 {
		client.OverrideValue(dynamicconfig.HistoryCountLimitError, c.historyConfig.HistoryCountLimitError)
	}
}

func newTestArchiverProvider() provider.ArchiverProvider {
	cfg := &config.FilestoreArchiver{
		FileMode: "0666",
		DirMode:  "0766",
	}
	return provider.NewArchiverProvider(
		&config.HistoryArchiverProvider{
			Filestore: cfg,
		},
		&config.VisibilityArchiverProvider{
			Filestore: cfg,
		},
	)
}

=======
// copyPersistenceConfig makes a deepcopy of persistence config.
// This is just a temp fix for the race condition of persistence config.
// The race condition happens because all the services are using the same datastore map in the config.
// Also all services will retry to modify the maxQPS field in the datastore during start up and use the modified maxQPS value to create a persistence factory.
>>>>>>> 245075c1
func copyPersistenceConfig(pConfig config.Persistence) (config.Persistence, error) {
	copiedDataStores := make(map[string]config.DataStore)
	for name, value := range pConfig.DataStores {
		copiedDataStore := config.DataStore{}
		encodedDataStore, err := json.Marshal(value)
		if err != nil {
			return pConfig, err
		}

		if err = json.Unmarshal(encodedDataStore, &copiedDataStore); err != nil {
			return pConfig, err
		}
		copiedDataStores[name] = copiedDataStore
	}
	pConfig.DataStores = copiedDataStores
	return pConfig, nil
}

func newMembershipFactory(serviceName string, hosts map[string][]string) service.MembershipMonitorFactory {
	return &membershipFactoryImpl{
		serviceName: serviceName,
		hosts:       hosts,
	}
}

func (p *membershipFactoryImpl) GetMembershipMonitor() (membership.Monitor, error) {
	return newSimpleMonitor(p.serviceName, p.hosts), nil
}

func newPProfInitializerImpl(logger log.Logger, port int) common.PProfInitializer {
	return &config.PProfInitializerImpl{
		PProf: &config.PProf{
			Port: port,
		},
		Logger: logger,
	}
}

type rpcFactoryImpl struct {
	ch          *tchannel.ChannelTransport
	serviceName string
	hostPort    string
	logger      log.Logger

	sync.Mutex
	dispatcher *yarpc.Dispatcher
}

func newRPCFactoryImpl(sName string, hostPort string, logger log.Logger) common.RPCFactory {
	return &rpcFactoryImpl{
		serviceName: sName,
		hostPort:    hostPort,
		logger:      logger,
	}
}

func (c *rpcFactoryImpl) GetDispatcher() *yarpc.Dispatcher {
	c.Lock()
	defer c.Unlock()

	if c.dispatcher != nil {
		return c.dispatcher
	}

	c.dispatcher = c.createDispatcher()
	return c.dispatcher
}

func (c *rpcFactoryImpl) createDispatcher() *yarpc.Dispatcher {
	// Setup dispatcher for onebox
	var err error
	c.ch, err = tchannel.NewChannelTransport(
		tchannel.ServiceName(c.serviceName), tchannel.ListenAddr(c.hostPort))
	if err != nil {
		c.logger.Fatal("Failed to create transport channel", tag.Error(err))
	}
	return yarpc.NewDispatcher(yarpc.Config{
		Name:     c.serviceName,
		Inbounds: yarpc.Inbounds{c.ch.NewInbound()},
		// For integration tests to generate client out of the same outbound.
		Outbounds: yarpc.Outbounds{
			c.serviceName: {Unary: c.ch.NewSingleOutbound(c.hostPort)},
		},
		InboundMiddleware: yarpc.InboundMiddleware{
			Unary: &versionMiddleware{},
		},
	})
}

type versionMiddleware struct {
}

func (vm *versionMiddleware) Handle(ctx context.Context, req *transport.Request, resw transport.ResponseWriter, h transport.UnaryHandler) error {
	req.Headers = req.Headers.With(common.LibraryVersionHeaderName, "1.0.0").With(common.FeatureVersionHeaderName, cc.GoWorkerConsistentQueryVersion).With(common.ClientImplHeaderName, cc.GoSDK)
	return h.Handle(ctx, req, resw)
}

func (c *rpcFactoryImpl) CreateDispatcherForOutbound(
	callerName, serviceName, hostName string) *yarpc.Dispatcher {
	// Setup dispatcher(outbound) for onebox
	d := yarpc.NewDispatcher(yarpc.Config{
		Name: callerName,
		Outbounds: yarpc.Outbounds{
			serviceName: {Unary: c.ch.NewSingleOutbound(hostName)},
		},
	})
	if err := d.Start(); err != nil {
		c.logger.Fatal("Failed to create outbound transport channel", tag.Error(err))
	}
	return d
}<|MERGE_RESOLUTION|>--- conflicted
+++ resolved
@@ -105,6 +105,7 @@
 		indexer             *indexer.Indexer
 		enableNDC           bool
 		archiverMetadata    carchiver.ArchivalMetadata
+		archiverProvider    provider.ArchiverProvider
 		historyConfig       *HistoryConfig
 		esConfig            *elasticsearch.Config
 		esClient            elasticsearch.Client
@@ -171,6 +172,7 @@
 		esConfig:            params.ESConfig,
 		esClient:            params.ESClient,
 		archiverMetadata:    params.ArchiverMetadata,
+		archiverProvider:    params.ArchiverProvider,
 		historyConfig:       params.HistoryConfig,
 		workerConfig:        params.WorkerConfig,
 		mockFrontendClient:  params.MockFrontendClient,
@@ -402,14 +404,7 @@
 	params.MetricsClient = metrics.NewClient(params.MetricScope, service.GetMetricsServiceIdx(params.Name, c.logger))
 	params.DynamicConfig = newIntegrationConfigClient(dynamicconfig.NewNopClient())
 	params.ArchivalMetadata = c.archiverMetadata
-	params.ArchiverProvider = newTestArchiverProvider()
-
-	var err error
-	params.PersistenceConfig, err = copyPersistenceConfig(c.persistenceConfig)
-	if err != nil {
-		c.logger.Fatal("Failed to copy persistence config for frontend", tag.Error(err))
-	}
-
+	params.ArchiverProvider = c.archiverProvider
 	params.ESConfig = c.esConfig
 	params.ESClient = c.esClient
 
@@ -478,65 +473,13 @@
 		}
 		params.PublicClient = cwsc.New(dispatcher.ClientConfig(common.FrontendServiceName))
 		params.ArchivalMetadata = c.archiverMetadata
-<<<<<<< HEAD
-		params.ArchiverProvider = newTestArchiverProvider()
+		params.ArchiverProvider = c.archiverProvider
 		params.ESConfig = c.esConfig
 		params.ESClient = c.esClient
-=======
-		params.ArchiverProvider = c.archiverProvider
->>>>>>> 245075c1
 
 		params.PersistenceConfig, err = copyPersistenceConfig(c.persistenceConfig)
 		if err != nil {
 			c.logger.Fatal("Failed to copy persistence config for history", tag.Error(err))
-<<<<<<< HEAD
-=======
-		}
-
-		service := service.New(params)
-		c.historyService = service
-		hConfig := c.historyConfig
-		historyConfig := history.NewConfig(
-			dynamicconfig.NewCollection(params.DynamicConfig, c.logger),
-			hConfig.NumHistoryShards,
-			config.StoreTypeCassandra,
-			params.PersistenceConfig.IsAdvancedVisibilityConfigExist(),
-		)
-		historyConfig.HistoryMgrNumConns = dynamicconfig.GetIntPropertyFn(hConfig.NumHistoryShards)
-		historyConfig.ExecutionMgrNumConns = dynamicconfig.GetIntPropertyFn(hConfig.NumHistoryShards)
-		historyConfig.DecisionHeartbeatTimeout = dynamicconfig.GetDurationPropertyFnFilteredByDomain(time.Second * 5)
-		historyConfig.TimerProcessorHistoryArchivalSizeLimit = dynamicconfig.GetIntPropertyFn(5 * 1024)
-		historyConfig.EnableNDC = dynamicconfig.GetBoolPropertyFnFilteredByDomain(enableNDC)
-		historyConfig.ReplicationTaskFetcherAggregationInterval = dynamicconfig.GetDurationPropertyFn(200 * time.Millisecond)
-		historyConfig.ReplicationTaskFetcherErrorRetryWait = dynamicconfig.GetDurationPropertyFn(50 * time.Millisecond)
-		historyConfig.ReplicationTaskProcessorErrorRetryWait = dynamicconfig.GetDurationPropertyFn(time.Millisecond)
-		historyConfig.ReplicationTaskProcessorErrorRetryMaxAttempts = dynamicconfig.GetIntPropertyFn(1)
-		historyConfig.EnableConsistentQueryByDomain = dynamicconfig.GetBoolPropertyFnFilteredByDomain(true)
-
-		if c.workerConfig.EnableIndexer {
-			historyConfig.AdvancedVisibilityWritingMode = dynamicconfig.GetStringPropertyFn(common.AdvancedVisibilityWritingModeDual)
-		}
-		if hConfig.HistoryCountLimitWarn != 0 {
-			historyConfig.HistoryCountLimitWarn = dynamicconfig.GetIntPropertyFilteredByDomain(hConfig.HistoryCountLimitWarn)
-		}
-		if hConfig.HistoryCountLimitError != 0 {
-			historyConfig.HistoryCountLimitError = dynamicconfig.GetIntPropertyFilteredByDomain(hConfig.HistoryCountLimitError)
-		}
-		domainCache := cache.NewDomainCache(c.metadataMgr, c.clusterMetadata, service.GetMetricsClient(), c.logger)
-
-		historyArchiverBootstrapContainer := &carchiver.HistoryBootstrapContainer{
-			HistoryV2Manager: c.historyV2Mgr,
-			Logger:           c.logger,
-			MetricsClient:    service.GetMetricsClient(),
-			ClusterMetadata:  c.clusterMetadata,
-			DomainCache:      domainCache,
-		}
-		visibilityArchiverBootstrapContainer := &carchiver.VisibilityBootstrapContainer{
-			Logger:          c.logger,
-			MetricsClient:   service.GetMetricsClient(),
-			ClusterMetadata: c.clusterMetadata,
-			DomainCache:     domainCache,
->>>>>>> 245075c1
 		}
 
 		historyService, err := history.NewService(params)
@@ -586,13 +529,7 @@
 	params.MetricsClient = metrics.NewClient(params.MetricScope, service.GetMetricsServiceIdx(params.Name, c.logger))
 	params.DynamicConfig = newIntegrationConfigClient(dynamicconfig.NewNopClient())
 	params.ArchivalMetadata = c.archiverMetadata
-	params.ArchiverProvider = newTestArchiverProvider()
-
-	var err error
-	params.PersistenceConfig, err = copyPersistenceConfig(c.persistenceConfig)
-	if err != nil {
-		c.logger.Fatal("Failed to copy persistence config for matching", tag.Error(err))
-	}
+	params.ArchiverProvider = c.archiverProvider
 
 	var err error
 	params.PersistenceConfig, err = copyPersistenceConfig(c.persistenceConfig)
@@ -634,13 +571,7 @@
 	params.MetricsClient = metrics.NewClient(params.MetricScope, service.GetMetricsServiceIdx(params.Name, c.logger))
 	params.DynamicConfig = newIntegrationConfigClient(dynamicconfig.NewNopClient())
 	params.ArchivalMetadata = c.archiverMetadata
-	params.ArchiverProvider = newTestArchiverProvider()
-
-	var err error
-	params.PersistenceConfig, err = copyPersistenceConfig(c.persistenceConfig)
-	if err != nil {
-		c.logger.Fatal("Failed to copy persistence config for worker", tag.Error(err))
-	}
+	params.ArchiverProvider = c.archiverProvider
 
 	var err error
 	params.PersistenceConfig, err = copyPersistenceConfig(c.persistenceConfig)
@@ -790,7 +721,6 @@
 	return c.executionMgrFactory
 }
 
-<<<<<<< HEAD
 func (c *cadenceImpl) overrideHistoryDynamicConfig(client *dynamicClient) {
 	client.OverrideValue(dynamicconfig.HistoryMgrNumConns, c.historyConfig.NumHistoryShards)
 	client.OverrideValue(dynamicconfig.ExecutionMgrNumConns, c.historyConfig.NumHistoryShards)
@@ -807,27 +737,10 @@
 	}
 }
 
-func newTestArchiverProvider() provider.ArchiverProvider {
-	cfg := &config.FilestoreArchiver{
-		FileMode: "0666",
-		DirMode:  "0766",
-	}
-	return provider.NewArchiverProvider(
-		&config.HistoryArchiverProvider{
-			Filestore: cfg,
-		},
-		&config.VisibilityArchiverProvider{
-			Filestore: cfg,
-		},
-	)
-}
-
-=======
 // copyPersistenceConfig makes a deepcopy of persistence config.
 // This is just a temp fix for the race condition of persistence config.
 // The race condition happens because all the services are using the same datastore map in the config.
 // Also all services will retry to modify the maxQPS field in the datastore during start up and use the modified maxQPS value to create a persistence factory.
->>>>>>> 245075c1
 func copyPersistenceConfig(pConfig config.Persistence) (config.Persistence, error) {
 	copiedDataStores := make(map[string]config.DataStore)
 	for name, value := range pConfig.DataStores {
